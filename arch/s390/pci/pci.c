// SPDX-License-Identifier: GPL-2.0
/*
 * Copyright IBM Corp. 2012
 *
 * Author(s):
 *   Jan Glauber <jang@linux.vnet.ibm.com>
 *
 * The System z PCI code is a rewrite from a prototype by
 * the following people (Kudoz!):
 *   Alexander Schmidt
 *   Christoph Raisch
 *   Hannes Hering
 *   Hoang-Nam Nguyen
 *   Jan-Bernd Themann
 *   Stefan Roscher
 *   Thomas Klein
 */

#define KMSG_COMPONENT "zpci"
#define pr_fmt(fmt) KMSG_COMPONENT ": " fmt

#include <linux/kernel.h>
#include <linux/slab.h>
#include <linux/err.h>
#include <linux/export.h>
#include <linux/delay.h>
#include <linux/seq_file.h>
#include <linux/jump_label.h>
#include <linux/pci.h>
#include <linux/printk.h>

#include <asm/isc.h>
#include <asm/airq.h>
#include <asm/facility.h>
#include <asm/pci_insn.h>
#include <asm/pci_clp.h>
#include <asm/pci_dma.h>

#include "pci_bus.h"
#include "pci_iov.h"

/* list of all detected zpci devices */
static LIST_HEAD(zpci_list);
static DEFINE_SPINLOCK(zpci_list_lock);

static DECLARE_BITMAP(zpci_domain, ZPCI_DOMAIN_BITMAP_SIZE);
static DEFINE_SPINLOCK(zpci_domain_lock);

#define ZPCI_IOMAP_ENTRIES						\
	min(((unsigned long) ZPCI_NR_DEVICES * PCI_STD_NUM_BARS / 2),	\
	    ZPCI_IOMAP_MAX_ENTRIES)

unsigned int s390_pci_no_rid;

static DEFINE_SPINLOCK(zpci_iomap_lock);
static unsigned long *zpci_iomap_bitmap;
struct zpci_iomap_entry *zpci_iomap_start;
EXPORT_SYMBOL_GPL(zpci_iomap_start);

DEFINE_STATIC_KEY_FALSE(have_mio);

static struct kmem_cache *zdev_fmb_cache;

struct zpci_dev *get_zdev_by_fid(u32 fid)
{
	struct zpci_dev *tmp, *zdev = NULL;

	spin_lock(&zpci_list_lock);
	list_for_each_entry(tmp, &zpci_list, entry) {
		if (tmp->fid == fid) {
			zdev = tmp;
			break;
		}
	}
	spin_unlock(&zpci_list_lock);
	return zdev;
}

void zpci_remove_reserved_devices(void)
{
	struct zpci_dev *tmp, *zdev;
	enum zpci_state state;
	LIST_HEAD(remove);

	spin_lock(&zpci_list_lock);
	list_for_each_entry_safe(zdev, tmp, &zpci_list, entry) {
		if (zdev->state == ZPCI_FN_STATE_STANDBY &&
		    !clp_get_state(zdev->fid, &state) &&
		    state == ZPCI_FN_STATE_RESERVED)
			list_move_tail(&zdev->entry, &remove);
	}
	spin_unlock(&zpci_list_lock);

	list_for_each_entry_safe(zdev, tmp, &remove, entry)
		zpci_device_reserved(zdev);
}

int pci_domain_nr(struct pci_bus *bus)
{
	return ((struct zpci_bus *) bus->sysdata)->domain_nr;
}
EXPORT_SYMBOL_GPL(pci_domain_nr);

int pci_proc_domain(struct pci_bus *bus)
{
	return pci_domain_nr(bus);
}
EXPORT_SYMBOL_GPL(pci_proc_domain);

/* Modify PCI: Register I/O address translation parameters */
int zpci_register_ioat(struct zpci_dev *zdev, u8 dmaas,
		       u64 base, u64 limit, u64 iota)
{
	u64 req = ZPCI_CREATE_REQ(zdev->fh, dmaas, ZPCI_MOD_FC_REG_IOAT);
	struct zpci_fib fib = {0};
	u8 cc, status;

	WARN_ON_ONCE(iota & 0x3fff);
	fib.pba = base;
	fib.pal = limit;
	fib.iota = iota | ZPCI_IOTA_RTTO_FLAG;
	cc = zpci_mod_fc(req, &fib, &status);
	if (cc)
		zpci_dbg(3, "reg ioat fid:%x, cc:%d, status:%d\n", zdev->fid, cc, status);
	return cc;
}

/* Modify PCI: Unregister I/O address translation parameters */
int zpci_unregister_ioat(struct zpci_dev *zdev, u8 dmaas)
{
	u64 req = ZPCI_CREATE_REQ(zdev->fh, dmaas, ZPCI_MOD_FC_DEREG_IOAT);
	struct zpci_fib fib = {0};
	u8 cc, status;

	cc = zpci_mod_fc(req, &fib, &status);
	if (cc)
		zpci_dbg(3, "unreg ioat fid:%x, cc:%d, status:%d\n", zdev->fid, cc, status);
	return cc;
}

/* Modify PCI: Set PCI function measurement parameters */
int zpci_fmb_enable_device(struct zpci_dev *zdev)
{
	u64 req = ZPCI_CREATE_REQ(zdev->fh, 0, ZPCI_MOD_FC_SET_MEASURE);
	struct zpci_fib fib = {0};
	u8 cc, status;

	if (zdev->fmb || sizeof(*zdev->fmb) < zdev->fmb_length)
		return -EINVAL;

	zdev->fmb = kmem_cache_zalloc(zdev_fmb_cache, GFP_KERNEL);
	if (!zdev->fmb)
		return -ENOMEM;
	WARN_ON((u64) zdev->fmb & 0xf);

	/* reset software counters */
	atomic64_set(&zdev->allocated_pages, 0);
	atomic64_set(&zdev->mapped_pages, 0);
	atomic64_set(&zdev->unmapped_pages, 0);

	fib.fmb_addr = virt_to_phys(zdev->fmb);
	cc = zpci_mod_fc(req, &fib, &status);
	if (cc) {
		kmem_cache_free(zdev_fmb_cache, zdev->fmb);
		zdev->fmb = NULL;
	}
	return cc ? -EIO : 0;
}

/* Modify PCI: Disable PCI function measurement */
int zpci_fmb_disable_device(struct zpci_dev *zdev)
{
	u64 req = ZPCI_CREATE_REQ(zdev->fh, 0, ZPCI_MOD_FC_SET_MEASURE);
	struct zpci_fib fib = {0};
	u8 cc, status;

	if (!zdev->fmb)
		return -EINVAL;

	/* Function measurement is disabled if fmb address is zero */
	cc = zpci_mod_fc(req, &fib, &status);
	if (cc == 3) /* Function already gone. */
		cc = 0;

	if (!cc) {
		kmem_cache_free(zdev_fmb_cache, zdev->fmb);
		zdev->fmb = NULL;
	}
	return cc ? -EIO : 0;
}

static int zpci_cfg_load(struct zpci_dev *zdev, int offset, u32 *val, u8 len)
{
	u64 req = ZPCI_CREATE_REQ(zdev->fh, ZPCI_PCIAS_CFGSPC, len);
	u64 data;
	int rc;

	rc = __zpci_load(&data, req, offset);
	if (!rc) {
		data = le64_to_cpu((__force __le64) data);
		data >>= (8 - len) * 8;
		*val = (u32) data;
	} else
		*val = 0xffffffff;
	return rc;
}

static int zpci_cfg_store(struct zpci_dev *zdev, int offset, u32 val, u8 len)
{
	u64 req = ZPCI_CREATE_REQ(zdev->fh, ZPCI_PCIAS_CFGSPC, len);
	u64 data = val;
	int rc;

	data <<= (8 - len) * 8;
	data = (__force u64) cpu_to_le64(data);
	rc = __zpci_store(data, req, offset);
	return rc;
}

resource_size_t pcibios_align_resource(void *data, const struct resource *res,
				       resource_size_t size,
				       resource_size_t align)
{
	return 0;
}

/* combine single writes by using store-block insn */
void __iowrite64_copy(void __iomem *to, const void *from, size_t count)
{
       zpci_memcpy_toio(to, from, count);
}

static void __iomem *__ioremap(phys_addr_t addr, size_t size, pgprot_t prot)
{
	unsigned long offset, vaddr;
	struct vm_struct *area;
	phys_addr_t last_addr;

	last_addr = addr + size - 1;
	if (!size || last_addr < addr)
		return NULL;

	if (!static_branch_unlikely(&have_mio))
		return (void __iomem *) addr;

	offset = addr & ~PAGE_MASK;
	addr &= PAGE_MASK;
	size = PAGE_ALIGN(size + offset);
	area = get_vm_area(size, VM_IOREMAP);
	if (!area)
		return NULL;

	vaddr = (unsigned long) area->addr;
	if (ioremap_page_range(vaddr, vaddr + size, addr, prot)) {
		free_vm_area(area);
		return NULL;
	}
	return (void __iomem *) ((unsigned long) area->addr + offset);
}

void __iomem *ioremap_prot(phys_addr_t addr, size_t size, unsigned long prot)
{
	return __ioremap(addr, size, __pgprot(prot));
}
EXPORT_SYMBOL(ioremap_prot);

void __iomem *ioremap(phys_addr_t addr, size_t size)
{
	return __ioremap(addr, size, PAGE_KERNEL);
}
EXPORT_SYMBOL(ioremap);

void __iomem *ioremap_wc(phys_addr_t addr, size_t size)
{
	return __ioremap(addr, size, pgprot_writecombine(PAGE_KERNEL));
}
EXPORT_SYMBOL(ioremap_wc);

void __iomem *ioremap_wt(phys_addr_t addr, size_t size)
{
	return __ioremap(addr, size, pgprot_writethrough(PAGE_KERNEL));
}
EXPORT_SYMBOL(ioremap_wt);

void iounmap(volatile void __iomem *addr)
{
	if (static_branch_likely(&have_mio))
		vunmap((__force void *) ((unsigned long) addr & PAGE_MASK));
}
EXPORT_SYMBOL(iounmap);

/* Create a virtual mapping cookie for a PCI BAR */
static void __iomem *pci_iomap_range_fh(struct pci_dev *pdev, int bar,
					unsigned long offset, unsigned long max)
{
	struct zpci_dev *zdev =	to_zpci(pdev);
	int idx;

	idx = zdev->bars[bar].map_idx;
	spin_lock(&zpci_iomap_lock);
	/* Detect overrun */
	WARN_ON(!++zpci_iomap_start[idx].count);
	zpci_iomap_start[idx].fh = zdev->fh;
	zpci_iomap_start[idx].bar = bar;
	spin_unlock(&zpci_iomap_lock);

	return (void __iomem *) ZPCI_ADDR(idx) + offset;
}

static void __iomem *pci_iomap_range_mio(struct pci_dev *pdev, int bar,
					 unsigned long offset,
					 unsigned long max)
{
	unsigned long barsize = pci_resource_len(pdev, bar);
	struct zpci_dev *zdev = to_zpci(pdev);
	void __iomem *iova;

	iova = ioremap((unsigned long) zdev->bars[bar].mio_wt, barsize);
	return iova ? iova + offset : iova;
}

void __iomem *pci_iomap_range(struct pci_dev *pdev, int bar,
			      unsigned long offset, unsigned long max)
{
	if (bar >= PCI_STD_NUM_BARS || !pci_resource_len(pdev, bar))
		return NULL;

	if (static_branch_likely(&have_mio))
		return pci_iomap_range_mio(pdev, bar, offset, max);
	else
		return pci_iomap_range_fh(pdev, bar, offset, max);
}
EXPORT_SYMBOL(pci_iomap_range);

void __iomem *pci_iomap(struct pci_dev *dev, int bar, unsigned long maxlen)
{
	return pci_iomap_range(dev, bar, 0, maxlen);
}
EXPORT_SYMBOL(pci_iomap);

static void __iomem *pci_iomap_wc_range_mio(struct pci_dev *pdev, int bar,
					    unsigned long offset, unsigned long max)
{
	unsigned long barsize = pci_resource_len(pdev, bar);
	struct zpci_dev *zdev = to_zpci(pdev);
	void __iomem *iova;

	iova = ioremap((unsigned long) zdev->bars[bar].mio_wb, barsize);
	return iova ? iova + offset : iova;
}

void __iomem *pci_iomap_wc_range(struct pci_dev *pdev, int bar,
				 unsigned long offset, unsigned long max)
{
	if (bar >= PCI_STD_NUM_BARS || !pci_resource_len(pdev, bar))
		return NULL;

	if (static_branch_likely(&have_mio))
		return pci_iomap_wc_range_mio(pdev, bar, offset, max);
	else
		return pci_iomap_range_fh(pdev, bar, offset, max);
}
EXPORT_SYMBOL(pci_iomap_wc_range);

void __iomem *pci_iomap_wc(struct pci_dev *dev, int bar, unsigned long maxlen)
{
	return pci_iomap_wc_range(dev, bar, 0, maxlen);
}
EXPORT_SYMBOL(pci_iomap_wc);

static void pci_iounmap_fh(struct pci_dev *pdev, void __iomem *addr)
{
	unsigned int idx = ZPCI_IDX(addr);

	spin_lock(&zpci_iomap_lock);
	/* Detect underrun */
	WARN_ON(!zpci_iomap_start[idx].count);
	if (!--zpci_iomap_start[idx].count) {
		zpci_iomap_start[idx].fh = 0;
		zpci_iomap_start[idx].bar = 0;
	}
	spin_unlock(&zpci_iomap_lock);
}

static void pci_iounmap_mio(struct pci_dev *pdev, void __iomem *addr)
{
	iounmap(addr);
}

void pci_iounmap(struct pci_dev *pdev, void __iomem *addr)
{
	if (static_branch_likely(&have_mio))
		pci_iounmap_mio(pdev, addr);
	else
		pci_iounmap_fh(pdev, addr);
}
EXPORT_SYMBOL(pci_iounmap);

static int pci_read(struct pci_bus *bus, unsigned int devfn, int where,
		    int size, u32 *val)
{
	struct zpci_dev *zdev = get_zdev_by_bus(bus, devfn);

	return (zdev) ? zpci_cfg_load(zdev, where, val, size) : -ENODEV;
}

static int pci_write(struct pci_bus *bus, unsigned int devfn, int where,
		     int size, u32 val)
{
	struct zpci_dev *zdev = get_zdev_by_bus(bus, devfn);

	return (zdev) ? zpci_cfg_store(zdev, where, val, size) : -ENODEV;
}

static struct pci_ops pci_root_ops = {
	.read = pci_read,
	.write = pci_write,
};

static void zpci_map_resources(struct pci_dev *pdev)
{
	struct zpci_dev *zdev = to_zpci(pdev);
	resource_size_t len;
	int i;

	for (i = 0; i < PCI_STD_NUM_BARS; i++) {
		len = pci_resource_len(pdev, i);
		if (!len)
			continue;

		if (zpci_use_mio(zdev))
			pdev->resource[i].start =
				(resource_size_t __force) zdev->bars[i].mio_wt;
		else
			pdev->resource[i].start = (resource_size_t __force)
				pci_iomap_range_fh(pdev, i, 0, 0);
		pdev->resource[i].end = pdev->resource[i].start + len - 1;
	}

	zpci_iov_map_resources(pdev);
}

static void zpci_unmap_resources(struct pci_dev *pdev)
{
	struct zpci_dev *zdev = to_zpci(pdev);
	resource_size_t len;
	int i;

	if (zpci_use_mio(zdev))
		return;

	for (i = 0; i < PCI_STD_NUM_BARS; i++) {
		len = pci_resource_len(pdev, i);
		if (!len)
			continue;
		pci_iounmap_fh(pdev, (void __iomem __force *)
			       pdev->resource[i].start);
	}
}

static int zpci_alloc_iomap(struct zpci_dev *zdev)
{
	unsigned long entry;

	spin_lock(&zpci_iomap_lock);
	entry = find_first_zero_bit(zpci_iomap_bitmap, ZPCI_IOMAP_ENTRIES);
	if (entry == ZPCI_IOMAP_ENTRIES) {
		spin_unlock(&zpci_iomap_lock);
		return -ENOSPC;
	}
	set_bit(entry, zpci_iomap_bitmap);
	spin_unlock(&zpci_iomap_lock);
	return entry;
}

static void zpci_free_iomap(struct zpci_dev *zdev, int entry)
{
	spin_lock(&zpci_iomap_lock);
	memset(&zpci_iomap_start[entry], 0, sizeof(struct zpci_iomap_entry));
	clear_bit(entry, zpci_iomap_bitmap);
	spin_unlock(&zpci_iomap_lock);
}

static void zpci_do_update_iomap_fh(struct zpci_dev *zdev, u32 fh)
{
	int bar, idx;

	spin_lock(&zpci_iomap_lock);
	for (bar = 0; bar < PCI_STD_NUM_BARS; bar++) {
		if (!zdev->bars[bar].size)
			continue;
		idx = zdev->bars[bar].map_idx;
		if (!zpci_iomap_start[idx].count)
			continue;
		WRITE_ONCE(zpci_iomap_start[idx].fh, zdev->fh);
	}
	spin_unlock(&zpci_iomap_lock);
}

void zpci_update_fh(struct zpci_dev *zdev, u32 fh)
{
	if (!fh || zdev->fh == fh)
		return;

	zdev->fh = fh;
	if (zpci_use_mio(zdev))
		return;
	if (zdev->has_resources && zdev_enabled(zdev))
		zpci_do_update_iomap_fh(zdev, fh);
}

static struct resource *__alloc_res(struct zpci_dev *zdev, unsigned long start,
				    unsigned long size, unsigned long flags)
{
	struct resource *r;

	r = kzalloc(sizeof(*r), GFP_KERNEL);
	if (!r)
		return NULL;

	r->start = start;
	r->end = r->start + size - 1;
	r->flags = flags;
	r->name = zdev->res_name;

	if (request_resource(&iomem_resource, r)) {
		kfree(r);
		return NULL;
	}
	return r;
}

int zpci_setup_bus_resources(struct zpci_dev *zdev,
			     struct list_head *resources)
{
	unsigned long addr, size, flags;
	struct resource *res;
	int i, entry;

	snprintf(zdev->res_name, sizeof(zdev->res_name),
		 "PCI Bus %04x:%02x", zdev->uid, ZPCI_BUS_NR);

	for (i = 0; i < PCI_STD_NUM_BARS; i++) {
		if (!zdev->bars[i].size)
			continue;
		entry = zpci_alloc_iomap(zdev);
		if (entry < 0)
			return entry;
		zdev->bars[i].map_idx = entry;

		/* only MMIO is supported */
		flags = IORESOURCE_MEM;
		if (zdev->bars[i].val & 8)
			flags |= IORESOURCE_PREFETCH;
		if (zdev->bars[i].val & 4)
			flags |= IORESOURCE_MEM_64;

		if (zpci_use_mio(zdev))
			addr = (unsigned long) zdev->bars[i].mio_wt;
		else
			addr = ZPCI_ADDR(entry);
		size = 1UL << zdev->bars[i].size;

		res = __alloc_res(zdev, addr, size, flags);
		if (!res) {
			zpci_free_iomap(zdev, entry);
			return -ENOMEM;
		}
		zdev->bars[i].res = res;
		pci_add_resource(resources, res);
	}
	zdev->has_resources = 1;

	return 0;
}

static void zpci_cleanup_bus_resources(struct zpci_dev *zdev)
{
	int i;

	for (i = 0; i < PCI_STD_NUM_BARS; i++) {
		if (!zdev->bars[i].size || !zdev->bars[i].res)
			continue;

		zpci_free_iomap(zdev, zdev->bars[i].map_idx);
		release_resource(zdev->bars[i].res);
		kfree(zdev->bars[i].res);
	}
	zdev->has_resources = 0;
}

int pcibios_device_add(struct pci_dev *pdev)
{
	struct zpci_dev *zdev = to_zpci(pdev);
	struct resource *res;
	int i;

	/* The pdev has a reference to the zdev via its bus */
	zpci_zdev_get(zdev);
	if (pdev->is_physfn)
		pdev->no_vf_scan = 1;

	pdev->dev.groups = zpci_attr_groups;
	pdev->dev.dma_ops = &s390_pci_dma_ops;
	zpci_map_resources(pdev);

	for (i = 0; i < PCI_STD_NUM_BARS; i++) {
		res = &pdev->resource[i];
		if (res->parent || !res->flags)
			continue;
		pci_claim_resource(pdev, i);
	}

	return 0;
}

void pcibios_release_device(struct pci_dev *pdev)
{
	struct zpci_dev *zdev = to_zpci(pdev);

	zpci_unmap_resources(pdev);
	zpci_zdev_put(zdev);
}

int pcibios_enable_device(struct pci_dev *pdev, int mask)
{
	struct zpci_dev *zdev = to_zpci(pdev);

	zpci_debug_init_device(zdev, dev_name(&pdev->dev));
	zpci_fmb_enable_device(zdev);

	return pci_enable_resources(pdev, mask);
}

void pcibios_disable_device(struct pci_dev *pdev)
{
	struct zpci_dev *zdev = to_zpci(pdev);

	zpci_fmb_disable_device(zdev);
	zpci_debug_exit_device(zdev);
}

static int __zpci_register_domain(int domain)
{
	spin_lock(&zpci_domain_lock);
	if (test_bit(domain, zpci_domain)) {
		spin_unlock(&zpci_domain_lock);
		pr_err("Domain %04x is already assigned\n", domain);
		return -EEXIST;
	}
	set_bit(domain, zpci_domain);
	spin_unlock(&zpci_domain_lock);
	return domain;
}

static int __zpci_alloc_domain(void)
{
	int domain;

	spin_lock(&zpci_domain_lock);
	/*
	 * We can always auto allocate domains below ZPCI_NR_DEVICES.
	 * There is either a free domain or we have reached the maximum in
	 * which case we would have bailed earlier.
	 */
	domain = find_first_zero_bit(zpci_domain, ZPCI_NR_DEVICES);
	set_bit(domain, zpci_domain);
	spin_unlock(&zpci_domain_lock);
	return domain;
}

int zpci_alloc_domain(int domain)
{
	if (zpci_unique_uid) {
		if (domain)
			return __zpci_register_domain(domain);
		pr_warn("UID checking was active but no UID is provided: switching to automatic domain allocation\n");
		update_uid_checking(false);
	}
	return __zpci_alloc_domain();
}

void zpci_free_domain(int domain)
{
	spin_lock(&zpci_domain_lock);
	clear_bit(domain, zpci_domain);
	spin_unlock(&zpci_domain_lock);
}


int zpci_enable_device(struct zpci_dev *zdev)
{
	u32 fh = zdev->fh;
	int rc = 0;

	if (clp_enable_fh(zdev, &fh, ZPCI_NR_DMA_SPACES))
		rc = -EIO;
	else
<<<<<<< HEAD
		zdev->fh = fh;
=======
		zpci_update_fh(zdev, fh);
	return rc;
}

int zpci_disable_device(struct zpci_dev *zdev)
{
	u32 fh = zdev->fh;
	int cc, rc = 0;

	cc = clp_disable_fh(zdev, &fh);
	if (!cc) {
		zpci_update_fh(zdev, fh);
	} else if (cc == CLP_RC_SETPCIFN_ALRDY) {
		pr_info("Disabling PCI function %08x had no effect as it was already disabled\n",
			zdev->fid);
		/* Function is already disabled - update handle */
		rc = clp_refresh_fh(zdev->fid, &fh);
		if (!rc) {
			zpci_update_fh(zdev, fh);
			rc = -EINVAL;
		}
	} else {
		rc = -EIO;
	}
>>>>>>> df0cc57e
	return rc;
}

/**
 * zpci_hot_reset_device - perform a reset of the given zPCI function
 * @zdev: the slot which should be reset
 *
 * Performs a low level reset of the zPCI function. The reset is low level in
 * the sense that the zPCI function can be reset without detaching it from the
 * common PCI subsystem. The reset may be performed while under control of
 * either DMA or IOMMU APIs in which case the existing DMA/IOMMU translation
 * table is reinstated at the end of the reset.
 *
 * After the reset the functions internal state is reset to an initial state
 * equivalent to its state during boot when first probing a driver.
 * Consequently after reset the PCI function requires re-initialization via the
 * common PCI code including re-enabling IRQs via pci_alloc_irq_vectors()
 * and enabling the function via e.g.pci_enablde_device_flags().The caller
 * must guard against concurrent reset attempts.
 *
 * In most cases this function should not be called directly but through
 * pci_reset_function() or pci_reset_bus() which handle the save/restore and
 * locking.
 *
 * Return: 0 on success and an error value otherwise
 */
int zpci_hot_reset_device(struct zpci_dev *zdev)
{
<<<<<<< HEAD
	u32 fh = zdev->fh;
	int cc, rc = 0;

	cc = clp_disable_fh(zdev, &fh);
	if (!cc) {
		zdev->fh = fh;
	} else if (cc == CLP_RC_SETPCIFN_ALRDY) {
		pr_info("Disabling PCI function %08x had no effect as it was already disabled\n",
			zdev->fid);
		/* Function is already disabled - update handle */
		rc = clp_refresh_fh(zdev->fid, &fh);
		if (!rc) {
			zdev->fh = fh;
			rc = -EINVAL;
		}
	} else {
		rc = -EIO;
	}
	return rc;
=======
	int rc;

	zpci_dbg(3, "rst fid:%x, fh:%x\n", zdev->fid, zdev->fh);
	if (zdev_enabled(zdev)) {
		/* Disables device access, DMAs and IRQs (reset state) */
		rc = zpci_disable_device(zdev);
		/*
		 * Due to a z/VM vs LPAR inconsistency in the error state the
		 * FH may indicate an enabled device but disable says the
		 * device is already disabled don't treat it as an error here.
		 */
		if (rc == -EINVAL)
			rc = 0;
		if (rc)
			return rc;
	}

	rc = zpci_enable_device(zdev);
	if (rc)
		return rc;

	if (zdev->dma_table)
		rc = zpci_register_ioat(zdev, 0, zdev->start_dma, zdev->end_dma,
					(u64)zdev->dma_table);
	else
		rc = zpci_dma_init_device(zdev);
	if (rc) {
		zpci_disable_device(zdev);
		return rc;
	}

	return 0;
>>>>>>> df0cc57e
}

/**
 * zpci_create_device() - Create a new zpci_dev and add it to the zbus
 * @fid: Function ID of the device to be created
 * @fh: Current Function Handle of the device to be created
 * @state: Initial state after creation either Standby or Configured
 *
 * Creates a new zpci device and adds it to its, possibly newly created, zbus
 * as well as zpci_list.
 *
 * Returns: the zdev on success or an error pointer otherwise
 */
struct zpci_dev *zpci_create_device(u32 fid, u32 fh, enum zpci_state state)
{
	struct zpci_dev *zdev;
	int rc;

	zpci_dbg(3, "add fid:%x, fh:%x, c:%d\n", fid, fh, state);
	zdev = kzalloc(sizeof(*zdev), GFP_KERNEL);
	if (!zdev)
		return ERR_PTR(-ENOMEM);

	/* FID and Function Handle are the static/dynamic identifiers */
	zdev->fid = fid;
	zdev->fh = fh;

	/* Query function properties and update zdev */
	rc = clp_query_pci_fn(zdev);
	if (rc)
		goto error;
	zdev->state =  state;

	kref_init(&zdev->kref);
	mutex_init(&zdev->lock);

	rc = zpci_init_iommu(zdev);
	if (rc)
		goto error;

	rc = zpci_bus_device_register(zdev, &pci_root_ops);
	if (rc)
		goto error_destroy_iommu;

	spin_lock(&zpci_list_lock);
	list_add_tail(&zdev->entry, &zpci_list);
	spin_unlock(&zpci_list_lock);

	return zdev;

error_destroy_iommu:
	zpci_destroy_iommu(zdev);
error:
	zpci_dbg(0, "add fid:%x, rc:%d\n", fid, rc);
	kfree(zdev);
	return ERR_PTR(rc);
}

bool zpci_is_device_configured(struct zpci_dev *zdev)
{
	enum zpci_state state = zdev->state;

	return state != ZPCI_FN_STATE_RESERVED &&
		state != ZPCI_FN_STATE_STANDBY;
}

/**
 * zpci_scan_configured_device() - Scan a freshly configured zpci_dev
 * @zdev: The zpci_dev to be configured
 * @fh: The general function handle supplied by the platform
 *
 * Given a device in the configuration state Configured, enables, scans and
 * adds it to the common code PCI subsystem if possible. If the PCI device is
 * parked because we can not yet create a PCI bus because we have not seen
 * function 0, it is ignored but will be scanned once function 0 appears.
 * If any failure occurs, the zpci_dev is left disabled.
 *
 * Return: 0 on success, or an error code otherwise
 */
int zpci_scan_configured_device(struct zpci_dev *zdev, u32 fh)
{
	int rc;

	zpci_update_fh(zdev, fh);
	/* the PCI function will be scanned once function 0 appears */
	if (!zdev->zbus->bus)
		return 0;

	/* For function 0 on a multi-function bus scan whole bus as we might
	 * have to pick up existing functions waiting for it to allow creating
	 * the PCI bus
	 */
	if (zdev->devfn == 0 && zdev->zbus->multifunction)
		rc = zpci_bus_scan_bus(zdev->zbus);
	else
		rc = zpci_bus_scan_device(zdev);

	return rc;
}

/**
 * zpci_deconfigure_device() - Deconfigure a zpci_dev
 * @zdev: The zpci_dev to configure
 *
 * Deconfigure a zPCI function that is currently configured and possibly known
 * to the common code PCI subsystem.
 * If any failure occurs the device is left as is.
 *
 * Return: 0 on success, or an error code otherwise
 */
int zpci_deconfigure_device(struct zpci_dev *zdev)
{
	int rc;

	if (zdev->zbus->bus)
		zpci_bus_remove_device(zdev, false);

	if (zdev->dma_table) {
		rc = zpci_dma_exit_device(zdev);
		if (rc)
			return rc;
	}
	if (zdev_enabled(zdev)) {
		rc = zpci_disable_device(zdev);
		if (rc)
			return rc;
	}

	rc = sclp_pci_deconfigure(zdev->fid);
	zpci_dbg(3, "deconf fid:%x, rc:%d\n", zdev->fid, rc);
	if (rc)
		return rc;
	zdev->state = ZPCI_FN_STATE_STANDBY;

	return 0;
}

/**
 * zpci_device_reserved() - Mark device as resverved
 * @zdev: the zpci_dev that was reserved
 *
 * Handle the case that a given zPCI function was reserved by another system.
 * After a call to this function the zpci_dev can not be found via
 * get_zdev_by_fid() anymore but may still be accessible via existing
 * references though it will not be functional anymore.
 */
void zpci_device_reserved(struct zpci_dev *zdev)
{
	if (zdev->has_hp_slot)
		zpci_exit_slot(zdev);
	/*
	 * Remove device from zpci_list as it is going away. This also
	 * makes sure we ignore subsequent zPCI events for this device.
	 */
	spin_lock(&zpci_list_lock);
	list_del(&zdev->entry);
	spin_unlock(&zpci_list_lock);
	zdev->state = ZPCI_FN_STATE_RESERVED;
	zpci_dbg(3, "rsv fid:%x\n", zdev->fid);
	zpci_zdev_put(zdev);
}

void zpci_release_device(struct kref *kref)
{
	struct zpci_dev *zdev = container_of(kref, struct zpci_dev, kref);
	int ret;

	if (zdev->zbus->bus)
		zpci_bus_remove_device(zdev, false);

	if (zdev->dma_table)
		zpci_dma_exit_device(zdev);
	if (zdev_enabled(zdev))
		zpci_disable_device(zdev);

	switch (zdev->state) {
	case ZPCI_FN_STATE_CONFIGURED:
		ret = sclp_pci_deconfigure(zdev->fid);
		zpci_dbg(3, "deconf fid:%x, rc:%d\n", zdev->fid, ret);
		fallthrough;
	case ZPCI_FN_STATE_STANDBY:
		if (zdev->has_hp_slot)
			zpci_exit_slot(zdev);
		spin_lock(&zpci_list_lock);
		list_del(&zdev->entry);
		spin_unlock(&zpci_list_lock);
		zpci_dbg(3, "rsv fid:%x\n", zdev->fid);
		fallthrough;
	case ZPCI_FN_STATE_RESERVED:
		if (zdev->has_resources)
			zpci_cleanup_bus_resources(zdev);
		zpci_bus_device_unregister(zdev);
		zpci_destroy_iommu(zdev);
		fallthrough;
	default:
		break;
	}
	zpci_dbg(3, "rem fid:%x\n", zdev->fid);
	kfree(zdev);
}

int zpci_report_error(struct pci_dev *pdev,
		      struct zpci_report_error_header *report)
{
	struct zpci_dev *zdev = to_zpci(pdev);

	return sclp_pci_report(report, zdev->fh, zdev->fid);
}
EXPORT_SYMBOL(zpci_report_error);

/**
 * zpci_clear_error_state() - Clears the zPCI error state of the device
 * @zdev: The zdev for which the zPCI error state should be reset
 *
 * Clear the zPCI error state of the device. If clearing the zPCI error state
 * fails the device is left in the error state. In this case it may make sense
 * to call zpci_io_perm_failure() on the associated pdev if it exists.
 *
 * Returns: 0 on success, -EIO otherwise
 */
int zpci_clear_error_state(struct zpci_dev *zdev)
{
	u64 req = ZPCI_CREATE_REQ(zdev->fh, 0, ZPCI_MOD_FC_RESET_ERROR);
	struct zpci_fib fib = {0};
	u8 status;
	int cc;

	cc = zpci_mod_fc(req, &fib, &status);
	if (cc) {
		zpci_dbg(3, "ces fid:%x, cc:%d, status:%x\n", zdev->fid, cc, status);
		return -EIO;
	}

	return 0;
}

/**
 * zpci_reset_load_store_blocked() - Re-enables L/S from error state
 * @zdev: The zdev for which to unblock load/store access
 *
 * Re-enables load/store access for a PCI function in the error state while
 * keeping DMA blocked. In this state drivers can poke MMIO space to determine
 * if error recovery is possible while catching any rogue DMA access from the
 * device.
 *
 * Returns: 0 on success, -EIO otherwise
 */
int zpci_reset_load_store_blocked(struct zpci_dev *zdev)
{
	u64 req = ZPCI_CREATE_REQ(zdev->fh, 0, ZPCI_MOD_FC_RESET_BLOCK);
	struct zpci_fib fib = {0};
	u8 status;
	int cc;

	cc = zpci_mod_fc(req, &fib, &status);
	if (cc) {
		zpci_dbg(3, "rls fid:%x, cc:%d, status:%x\n", zdev->fid, cc, status);
		return -EIO;
	}

	return 0;
}

static int zpci_mem_init(void)
{
	BUILD_BUG_ON(!is_power_of_2(__alignof__(struct zpci_fmb)) ||
		     __alignof__(struct zpci_fmb) < sizeof(struct zpci_fmb));

	zdev_fmb_cache = kmem_cache_create("PCI_FMB_cache", sizeof(struct zpci_fmb),
					   __alignof__(struct zpci_fmb), 0, NULL);
	if (!zdev_fmb_cache)
		goto error_fmb;

	zpci_iomap_start = kcalloc(ZPCI_IOMAP_ENTRIES,
				   sizeof(*zpci_iomap_start), GFP_KERNEL);
	if (!zpci_iomap_start)
		goto error_iomap;

	zpci_iomap_bitmap = kcalloc(BITS_TO_LONGS(ZPCI_IOMAP_ENTRIES),
				    sizeof(*zpci_iomap_bitmap), GFP_KERNEL);
	if (!zpci_iomap_bitmap)
		goto error_iomap_bitmap;

	if (static_branch_likely(&have_mio))
		clp_setup_writeback_mio();

	return 0;
error_iomap_bitmap:
	kfree(zpci_iomap_start);
error_iomap:
	kmem_cache_destroy(zdev_fmb_cache);
error_fmb:
	return -ENOMEM;
}

static void zpci_mem_exit(void)
{
	kfree(zpci_iomap_bitmap);
	kfree(zpci_iomap_start);
	kmem_cache_destroy(zdev_fmb_cache);
}

static unsigned int s390_pci_probe __initdata = 1;
unsigned int s390_pci_force_floating __initdata;
static unsigned int s390_pci_initialized;

char * __init pcibios_setup(char *str)
{
	if (!strcmp(str, "off")) {
		s390_pci_probe = 0;
		return NULL;
	}
	if (!strcmp(str, "nomio")) {
		S390_lowcore.machine_flags &= ~MACHINE_FLAG_PCI_MIO;
		return NULL;
	}
	if (!strcmp(str, "force_floating")) {
		s390_pci_force_floating = 1;
		return NULL;
	}
	if (!strcmp(str, "norid")) {
		s390_pci_no_rid = 1;
		return NULL;
	}
	return str;
}

bool zpci_is_enabled(void)
{
	return s390_pci_initialized;
}

static int __init pci_base_init(void)
{
	int rc;

	if (!s390_pci_probe)
		return 0;

	if (!test_facility(69) || !test_facility(71)) {
		pr_info("PCI is not supported because CPU facilities 69 or 71 are not available\n");
		return 0;
	}

	if (MACHINE_HAS_PCI_MIO) {
		static_branch_enable(&have_mio);
		ctl_set_bit(2, 5);
	}

	rc = zpci_debug_init();
	if (rc)
		goto out;

	rc = zpci_mem_init();
	if (rc)
		goto out_mem;

	rc = zpci_irq_init();
	if (rc)
		goto out_irq;

	rc = zpci_dma_init();
	if (rc)
		goto out_dma;

	rc = clp_scan_pci_devices();
	if (rc)
		goto out_find;
	zpci_bus_scan_busses();

	s390_pci_initialized = 1;
	return 0;

out_find:
	zpci_dma_exit();
out_dma:
	zpci_irq_exit();
out_irq:
	zpci_mem_exit();
out_mem:
	zpci_debug_exit();
out:
	return rc;
}
subsys_initcall_sync(pci_base_init);<|MERGE_RESOLUTION|>--- conflicted
+++ resolved
@@ -696,9 +696,6 @@
 	if (clp_enable_fh(zdev, &fh, ZPCI_NR_DMA_SPACES))
 		rc = -EIO;
 	else
-<<<<<<< HEAD
-		zdev->fh = fh;
-=======
 		zpci_update_fh(zdev, fh);
 	return rc;
 }
@@ -723,7 +720,6 @@
 	} else {
 		rc = -EIO;
 	}
->>>>>>> df0cc57e
 	return rc;
 }
 
@@ -752,27 +748,6 @@
  */
 int zpci_hot_reset_device(struct zpci_dev *zdev)
 {
-<<<<<<< HEAD
-	u32 fh = zdev->fh;
-	int cc, rc = 0;
-
-	cc = clp_disable_fh(zdev, &fh);
-	if (!cc) {
-		zdev->fh = fh;
-	} else if (cc == CLP_RC_SETPCIFN_ALRDY) {
-		pr_info("Disabling PCI function %08x had no effect as it was already disabled\n",
-			zdev->fid);
-		/* Function is already disabled - update handle */
-		rc = clp_refresh_fh(zdev->fid, &fh);
-		if (!rc) {
-			zdev->fh = fh;
-			rc = -EINVAL;
-		}
-	} else {
-		rc = -EIO;
-	}
-	return rc;
-=======
 	int rc;
 
 	zpci_dbg(3, "rst fid:%x, fh:%x\n", zdev->fid, zdev->fh);
@@ -805,7 +780,6 @@
 	}
 
 	return 0;
->>>>>>> df0cc57e
 }
 
 /**
