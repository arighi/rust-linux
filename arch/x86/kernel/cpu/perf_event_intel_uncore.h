--- conflicted
+++ resolved
@@ -230,10 +230,7 @@
 #define NHMEX_S1_MSR_MASK			0xe5a
 
 #define NHMEX_S_PMON_MM_CFG_EN			(0x1ULL << 63)
-<<<<<<< HEAD
-=======
 #define NHMEX_S_EVENT_TO_R_PROG_EV		0
->>>>>>> 4a8e43fe
 
 /* NHM-EX Mbox */
 #define NHMEX_M0_MSR_GLOBAL_CTL			0xca0
@@ -279,27 +276,12 @@
 		 NHMEX_M_PMON_CTL_INC_SEL_MASK |	\
 		 NHMEX_M_PMON_CTL_SET_FLAG_SEL_MASK)
 
-<<<<<<< HEAD
-
-#define NHMEX_M_PMON_ZDP_CTL_FVC_FVID_MASK	0x1f
-#define NHMEX_M_PMON_ZDP_CTL_FVC_BCMD_MASK	(0x7 << 5)
-#define NHMEX_M_PMON_ZDP_CTL_FVC_RSP_MASK	(0x7 << 8)
-#define NHMEX_M_PMON_ZDP_CTL_FVC_PBOX_INIT_ERR	(1 << 23)
-#define NHMEX_M_PMON_ZDP_CTL_FVC_MASK			\
-		(NHMEX_M_PMON_ZDP_CTL_FVC_FVID_MASK |	\
-		 NHMEX_M_PMON_ZDP_CTL_FVC_BCMD_MASK |	\
-		 NHMEX_M_PMON_ZDP_CTL_FVC_RSP_MASK  |	\
-		 NHMEX_M_PMON_ZDP_CTL_FVC_PBOX_INIT_ERR)
-#define NHMEX_M_PMON_ZDP_CTL_FVC_EVENT_MASK(n)	(0x7 << (11 + 3 * (n)))
-
-=======
 #define NHMEX_M_PMON_ZDP_CTL_FVC_MASK		(((1 << 11) - 1) | (1 << 23))
 #define NHMEX_M_PMON_ZDP_CTL_FVC_EVENT_MASK(n)	(0x7 << (11 + 3 * (n)))
 
 #define WSMEX_M_PMON_ZDP_CTL_FVC_MASK		(((1 << 12) - 1) | (1 << 24))
 #define WSMEX_M_PMON_ZDP_CTL_FVC_EVENT_MASK(n)	(0x7 << (12 + 3 * (n)))
 
->>>>>>> 4a8e43fe
 /*
  * use the 9~13 bits to select event If the 7th bit is not set,
  * otherwise use the 19~21 bits to select event.
@@ -381,10 +363,7 @@
 	unsigned num_shared_regs:8;
 	unsigned single_fixed:1;
 	unsigned pair_ctr_ctl:1;
-<<<<<<< HEAD
-=======
 	unsigned *msr_offsets;
->>>>>>> 4a8e43fe
 	struct event_constraint unconstrainted;
 	struct event_constraint *constraints;
 	struct intel_uncore_pmu *pmus;
@@ -536,11 +515,7 @@
 {
 	return box->pmu->type->event_ctl +
 		(box->pmu->type->pair_ctr_ctl ? 2 * idx : idx) +
-<<<<<<< HEAD
-		box->pmu->type->msr_offset * box->pmu->pmu_idx;
-=======
 		uncore_msr_box_offset(box);
->>>>>>> 4a8e43fe
 }
 
 static inline
@@ -548,11 +523,7 @@
 {
 	return box->pmu->type->perf_ctr +
 		(box->pmu->type->pair_ctr_ctl ? 2 * idx : idx) +
-<<<<<<< HEAD
-		box->pmu->type->msr_offset * box->pmu->pmu_idx;
-=======
 		uncore_msr_box_offset(box);
->>>>>>> 4a8e43fe
 }
 
 static inline
