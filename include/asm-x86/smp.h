--- conflicted
+++ resolved
@@ -202,10 +202,5 @@
 extern void cpu_uninit(void);
 #endif
 
-<<<<<<< HEAD
-extern void lock_ipi_call_lock(void);
-extern void unlock_ipi_call_lock(void);
-=======
->>>>>>> 5b664cb2
 #endif /* __ASSEMBLY__ */
 #endif