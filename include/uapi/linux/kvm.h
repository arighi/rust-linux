--- conflicted
+++ resolved
@@ -251,10 +251,7 @@
 #define KVM_EXIT_X86_RDMSR        29
 #define KVM_EXIT_X86_WRMSR        30
 #define KVM_EXIT_DIRTY_RING_FULL  31
-<<<<<<< HEAD
-=======
 #define KVM_EXIT_AP_RESET_HOLD    32
->>>>>>> 6ee1d745
 
 /* For KVM_EXIT_INTERNAL_ERROR */
 /* Emulate instruction failed. */
