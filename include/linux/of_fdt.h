/*
 * Definitions for working with the Flattened Device Tree data format
 *
 * Copyright 2009 Benjamin Herrenschmidt, IBM Corp
 * benh@kernel.crashing.org
 *
 * This program is free software; you can redistribute it and/or
 * modify it under the terms of the GNU General Public License
 * version 2 as published by the Free Software Foundation.
 */

#ifndef _LINUX_OF_FDT_H
#define _LINUX_OF_FDT_H

#include <linux/types.h>
#include <linux/init.h>

/* Definitions used by the flattened device tree */
#define OF_DT_HEADER		0xd00dfeed	/* marker */
#define OF_DT_BEGIN_NODE	0x1		/* Start of node, full name */
#define OF_DT_END_NODE		0x2		/* End node */
#define OF_DT_PROP		0x3		/* Property: name off, size,
						 * content */
#define OF_DT_NOP		0x4		/* nop */
#define OF_DT_END		0x9

#define OF_DT_VERSION		0x10

#ifndef __ASSEMBLY__
/*
 * This is what gets passed to the kernel by prom_init or kexec
 *
 * The dt struct contains the device tree structure, full pathes and
 * property contents. The dt strings contain a separate block with just
 * the strings for the property names, and is fully page aligned and
 * self contained in a page, so that it can be kept around by the kernel,
 * each property name appears only once in this page (cheap compression)
 *
 * the mem_rsvmap contains a map of reserved ranges of physical memory,
 * passing it here instead of in the device-tree itself greatly simplifies
 * the job of everybody. It's just a list of u64 pairs (base/size) that
 * ends when size is 0
 */
struct boot_param_header {
	__be32	magic;			/* magic word OF_DT_HEADER */
	__be32	totalsize;		/* total size of DT block */
	__be32	off_dt_struct;		/* offset to structure */
	__be32	off_dt_strings;		/* offset to strings */
	__be32	off_mem_rsvmap;		/* offset to memory reserve map */
	__be32	version;		/* format version */
	__be32	last_comp_version;	/* last compatible version */
	/* version 2 fields below */
	__be32	boot_cpuid_phys;	/* Physical CPU id we're booting on */
	/* version 3 fields below */
	__be32	dt_strings_size;	/* size of the DT strings block */
	/* version 17 fields below */
	__be32	dt_struct_size;		/* size of the DT structure block */
};

#if defined(CONFIG_OF_FLATTREE)

struct device_node;

/* For scanning an arbitrary device-tree at any time */
extern char *of_fdt_get_string(struct boot_param_header *blob, u32 offset);
extern void *of_fdt_get_property(struct boot_param_header *blob,
				 unsigned long node,
				 const char *name,
				 unsigned long *size);
extern int of_fdt_is_compatible(struct boot_param_header *blob,
				unsigned long node,
				const char *compat);
extern int of_fdt_match(struct boot_param_header *blob, unsigned long node,
			const char *const *compat);
extern void of_fdt_unflatten_tree(unsigned long *blob,
			       struct device_node **mynodes);

/* TBD: Temporary export of fdt globals - remove when code fully merged */
extern int __initdata dt_root_addr_cells;
extern int __initdata dt_root_size_cells;
extern struct boot_param_header *initial_boot_params;

/* For scanning the flat device-tree at boot time */
extern char *find_flat_dt_string(u32 offset);
extern int of_scan_flat_dt(int (*it)(unsigned long node, const char *uname,
				     int depth, void *data),
			   void *data);
extern void *of_get_flat_dt_prop(unsigned long node, const char *name,
				 unsigned long *size);
extern int of_flat_dt_is_compatible(unsigned long node, const char *name);
extern int of_flat_dt_match(unsigned long node, const char *const *matches);
extern unsigned long of_get_flat_dt_root(void);
extern int of_scan_flat_dt_by_path(const char *path,
	int (*it)(unsigned long node, const char *name, int depth, void *data),
	void *data);

extern int early_init_dt_scan_chosen(unsigned long node, const char *uname,
				     int depth, void *data);
extern int early_init_dt_scan_memory(unsigned long node, const char *uname,
				     int depth, void *data);
extern void early_init_dt_add_memory_arch(u64 base, u64 size);
extern void * early_init_dt_alloc_memory_arch(u64 size, u64 align);
extern u64 dt_mem_next_cell(int s, __be32 **cellp);

<<<<<<< HEAD
/*
 * If BLK_DEV_INITRD, the fdt early init code will call this function,
 * to be provided by the arch code. start and end are specified as
 * physical addresses.
 */
#ifdef CONFIG_BLK_DEV_INITRD
extern void early_init_dt_setup_initrd_arch(u64 start, u64 end);
#endif

=======
>>>>>>> d8ec26d7
/* Early flat tree scan hooks */
extern int early_init_dt_scan_root(unsigned long node, const char *uname,
				   int depth, void *data);

extern bool early_init_dt_scan(void *params);

extern const char *of_flat_dt_get_machine_name(void);
extern const void *of_flat_dt_match_machine(const void *default_match,
		const void * (*get_next_compat)(const char * const**));

/* Other Prototypes */
extern void unflatten_device_tree(void);
extern void unflatten_and_copy_device_tree(void);
extern void early_init_devtree(void *);
#else /* CONFIG_OF_FLATTREE */
static inline const char *of_flat_dt_get_machine_name(void) { return NULL; }
static inline void unflatten_device_tree(void) {}
static inline void unflatten_and_copy_device_tree(void) {}
#endif /* CONFIG_OF_FLATTREE */

#endif /* __ASSEMBLY__ */
#endif /* _LINUX_OF_FDT_H */<|MERGE_RESOLUTION|>--- conflicted
+++ resolved
@@ -102,18 +102,6 @@
 extern void * early_init_dt_alloc_memory_arch(u64 size, u64 align);
 extern u64 dt_mem_next_cell(int s, __be32 **cellp);
 
-<<<<<<< HEAD
-/*
- * If BLK_DEV_INITRD, the fdt early init code will call this function,
- * to be provided by the arch code. start and end are specified as
- * physical addresses.
- */
-#ifdef CONFIG_BLK_DEV_INITRD
-extern void early_init_dt_setup_initrd_arch(u64 start, u64 end);
-#endif
-
-=======
->>>>>>> d8ec26d7
 /* Early flat tree scan hooks */
 extern int early_init_dt_scan_root(unsigned long node, const char *uname,
 				   int depth, void *data);
