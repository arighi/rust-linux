--- conflicted
+++ resolved
@@ -219,17 +219,6 @@
 
 	vmlinux_link ${1}
 
-<<<<<<< HEAD
-	if [ "${pahole_ver}" -ge "118" ] && [ "${pahole_ver}" -le "121" ]; then
-		# pahole 1.18 through 1.21 can't handle zero-sized per-CPU vars
-		extra_paholeopt="${extra_paholeopt} --skip_encoding_btf_vars"
-	fi
-	if [ "${pahole_ver}" -ge "121" ]; then
-		extra_paholeopt="${extra_paholeopt} --btf_gen_floats"
-	fi
-
-=======
->>>>>>> df0cc57e
 	info "BTF" ${2}
 	LLVM_OBJCOPY="${OBJCOPY}" ${PAHOLE} -J ${PAHOLE_FLAGS} ${1}
 
