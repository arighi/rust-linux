--- conflicted
+++ resolved
@@ -1427,7 +1427,6 @@
 static int setup_feedback_loop(struct device *dev, struct device_node *np,
 			       struct bd718xx_regulator_data *reg_data,
 			       unsigned int num_reg_data, int fb_uv)
-<<<<<<< HEAD
 {
 	int i, r1, r2, ret;
 
@@ -1513,93 +1512,6 @@
 				  struct bd718xx_regulator_data *reg_data,
 				  unsigned int num_reg_data, int *info)
 {
-=======
-{
-	int i, r1, r2, ret;
-
-	/*
-	 * We do adjust the values in the global desc based on DT settings.
-	 * This may not be best approach as it can cause problems if more than
-	 * one PMIC is controlled from same processor. I don't see such use-case
-	 * for BD718x7 now - so we spare some bits.
-	 *
-	 * If this will point out to be a problem - then we can allocate new
-	 * bd718xx_regulator_data array at probe and just use the global
-	 * array as a template where we copy initial values. Then we can
-	 * use allocated descs for regultor registration and do IC specific
-	 * modifications to this copy while leaving other PMICs untouched. But
-	 * that means allocating new array for each PMIC - and currently I see
-	 * no need for that.
-	 */
-
-	for (i = 0; i < num_reg_data; i++) {
-		struct regulator_desc *desc = &reg_data[i].desc;
-		int j;
-
-		if (!of_node_name_eq(np, desc->of_match))
-			continue;
-
-		pr_info("Looking at node '%s'\n", desc->of_match);
-
-		/* The feedback loop connection does not make sense for LDOs */
-		if (desc->id >= BD718XX_LDO1)
-			return -EINVAL;
-
-		ret = of_property_read_u32(np, "rohm,feedback-pull-up-r1-ohms",
-					   &r1);
-		if (ret)
-			return ret;
-
-		if (!r1)
-			return -EINVAL;
-
-		ret = of_property_read_u32(np, "rohm,feedback-pull-up-r2-ohms",
-					   &r2);
-		if (ret)
-			return ret;
-
-		if (desc->n_linear_ranges && desc->linear_ranges) {
-			struct linear_range *new;
-
-			new = devm_kzalloc(dev, desc->n_linear_ranges *
-					   sizeof(struct linear_range),
-					   GFP_KERNEL);
-			if (!new)
-				return -ENOMEM;
-
-			for (j = 0; j < desc->n_linear_ranges; j++) {
-				int min = desc->linear_ranges[j].min;
-				int step = desc->linear_ranges[j].step;
-
-				min -= (fb_uv - min)*r2/r1;
-				step = step * (r1 + r2);
-				step /= r1;
-
-				new[j].min = min;
-				new[j].step = step;
-
-				dev_dbg(dev, "%s: old range min %d, step %d\n",
-					desc->name, desc->linear_ranges[j].min,
-					desc->linear_ranges[j].step);
-				dev_dbg(dev, "new range min %d, step %d\n", min,
-					step);
-			}
-			desc->linear_ranges = new;
-		}
-		dev_dbg(dev, "regulator '%s' has FB pull-up configured\n",
-			desc->name);
-
-		return 0;
-	}
-
-	return -ENODEV;
-}
-
-static int get_special_regulators(struct device *dev,
-				  struct bd718xx_regulator_data *reg_data,
-				  unsigned int num_reg_data, int *info)
-{
->>>>>>> 6ee1d745
 	int ret;
 	struct device_node *np;
 	struct device_node *nproot = dev->of_node;
