// SPDX-License-Identifier: GPL-2.0
/*
 * channel program interfaces
 *
 * Copyright IBM Corp. 2017
 *
 * Author(s): Dong Jia Shi <bjsdjshi@linux.vnet.ibm.com>
 *            Xiao Feng Ren <renxiaof@linux.vnet.ibm.com>
 */

#include <linux/mm.h>
#include <linux/slab.h>
#include <linux/iommu.h>
#include <linux/vfio.h>
#include <asm/idals.h>

#include "vfio_ccw_cp.h"

/*
 * Max length for ccw chain.
 * XXX: Limit to 256, need to check more?
 */
#define CCWCHAIN_LEN_MAX	256

struct pfn_array {
	/* Starting guest physical I/O address. */
	unsigned long		pa_iova;
	/* Array that stores PFNs of the pages need to pin. */
	unsigned long		*pa_iova_pfn;
	/* Array that receives PFNs of the pages pinned. */
	unsigned long		*pa_pfn;
	/* Number of pages pinned from @pa_iova. */
	int			pa_nr;
};

struct pfn_array_table {
	struct pfn_array	*pat_pa;
	int			pat_nr;
};

struct ccwchain {
	struct list_head	next;
	struct ccw1		*ch_ccw;
	/* Guest physical address of the current chain. */
	u64			ch_iova;
	/* Count of the valid ccws in chain. */
	int			ch_len;
	/* Pinned PAGEs for the original data. */
	struct pfn_array_table	*ch_pat;
};

/*
 * pfn_array_alloc_pin() - alloc memory for PFNs, then pin user pages in memory
 * @pa: pfn_array on which to perform the operation
 * @mdev: the mediated device to perform pin/unpin operations
 * @iova: target guest physical address
 * @len: number of bytes that should be pinned from @iova
 *
 * Attempt to allocate memory for PFNs, and pin user pages in memory.
 *
 * Usage of pfn_array:
 * We expect (pa_nr == 0) and (pa_iova_pfn == NULL), any field in
 * this structure will be filled in by this function.
 *
 * Returns:
 *   Number of pages pinned on success.
 *   If @pa->pa_nr is not 0, or @pa->pa_iova_pfn is not NULL initially,
 *   returns -EINVAL.
 *   If no pages were pinned, returns -errno.
 */
static int pfn_array_alloc_pin(struct pfn_array *pa, struct device *mdev,
			       u64 iova, unsigned int len)
{
	int i, ret = 0;

	if (!len)
		return 0;

	if (pa->pa_nr || pa->pa_iova_pfn)
		return -EINVAL;

	pa->pa_iova = iova;

	pa->pa_nr = ((iova & ~PAGE_MASK) + len + (PAGE_SIZE - 1)) >> PAGE_SHIFT;
	if (!pa->pa_nr)
		return -EINVAL;

	pa->pa_iova_pfn = kcalloc(pa->pa_nr,
				  sizeof(*pa->pa_iova_pfn) +
				  sizeof(*pa->pa_pfn),
				  GFP_KERNEL);
	if (unlikely(!pa->pa_iova_pfn))
		return -ENOMEM;
	pa->pa_pfn = pa->pa_iova_pfn + pa->pa_nr;

	pa->pa_iova_pfn[0] = pa->pa_iova >> PAGE_SHIFT;
	for (i = 1; i < pa->pa_nr; i++)
		pa->pa_iova_pfn[i] = pa->pa_iova_pfn[i - 1] + 1;

	ret = vfio_pin_pages(mdev, pa->pa_iova_pfn, pa->pa_nr,
			     IOMMU_READ | IOMMU_WRITE, pa->pa_pfn);

	if (ret < 0) {
		goto err_out;
	} else if (ret > 0 && ret != pa->pa_nr) {
		vfio_unpin_pages(mdev, pa->pa_iova_pfn, ret);
		ret = -EINVAL;
		goto err_out;
	}

	return ret;

err_out:
	pa->pa_nr = 0;
	kfree(pa->pa_iova_pfn);
	pa->pa_iova_pfn = NULL;

	return ret;
}

/* Unpin the pages before releasing the memory. */
static void pfn_array_unpin_free(struct pfn_array *pa, struct device *mdev)
{
	vfio_unpin_pages(mdev, pa->pa_iova_pfn, pa->pa_nr);
	pa->pa_nr = 0;
	kfree(pa->pa_iova_pfn);
}

static int pfn_array_table_init(struct pfn_array_table *pat, int nr)
{
	pat->pat_pa = kcalloc(nr, sizeof(*pat->pat_pa), GFP_KERNEL);
	if (unlikely(ZERO_OR_NULL_PTR(pat->pat_pa))) {
		pat->pat_nr = 0;
		return -ENOMEM;
	}

	pat->pat_nr = nr;

	return 0;
}

static void pfn_array_table_unpin_free(struct pfn_array_table *pat,
				       struct device *mdev)
{
	int i;

	for (i = 0; i < pat->pat_nr; i++)
		pfn_array_unpin_free(pat->pat_pa + i, mdev);

	if (pat->pat_nr) {
		kfree(pat->pat_pa);
		pat->pat_pa = NULL;
		pat->pat_nr = 0;
	}
}

static bool pfn_array_table_iova_pinned(struct pfn_array_table *pat,
					unsigned long iova)
{
	struct pfn_array *pa = pat->pat_pa;
	unsigned long iova_pfn = iova >> PAGE_SHIFT;
	int i, j;

	for (i = 0; i < pat->pat_nr; i++, pa++)
		for (j = 0; j < pa->pa_nr; j++)
			if (pa->pa_iova_pfn[j] == iova_pfn)
				return true;

	return false;
}
/* Create the list idal words for a pfn_array_table. */
static inline void pfn_array_table_idal_create_words(
	struct pfn_array_table *pat,
	unsigned long *idaws)
{
	struct pfn_array *pa;
	int i, j, k;

	/*
	 * Idal words (execept the first one) rely on the memory being 4k
	 * aligned. If a user virtual address is 4K aligned, then it's
	 * corresponding kernel physical address will also be 4K aligned. Thus
	 * there will be no problem here to simply use the phys to create an
	 * idaw.
	 */
	k = 0;
	for (i = 0; i < pat->pat_nr; i++) {
		pa = pat->pat_pa + i;
		for (j = 0; j < pa->pa_nr; j++) {
			idaws[k] = pa->pa_pfn[j] << PAGE_SHIFT;
			if (k == 0)
				idaws[k] += pa->pa_iova & (PAGE_SIZE - 1);
			k++;
		}
	}
}


/*
 * Within the domain (@mdev), copy @n bytes from a guest physical
 * address (@iova) to a host physical address (@to).
 */
static long copy_from_iova(struct device *mdev,
			   void *to, u64 iova,
			   unsigned long n)
{
	struct pfn_array pa = {0};
	u64 from;
	int i, ret;
	unsigned long l, m;

	ret = pfn_array_alloc_pin(&pa, mdev, iova, n);
	if (ret <= 0)
		return ret;

	l = n;
	for (i = 0; i < pa.pa_nr; i++) {
		from = pa.pa_pfn[i] << PAGE_SHIFT;
		m = PAGE_SIZE;
		if (i == 0) {
			from += iova & (PAGE_SIZE - 1);
			m -= iova & (PAGE_SIZE - 1);
		}

		m = min(l, m);
		memcpy(to + (n - l), (void *)from, m);

		l -= m;
		if (l == 0)
			break;
	}

	pfn_array_unpin_free(&pa, mdev);

	return l;
}

static long copy_ccw_from_iova(struct channel_program *cp,
			       struct ccw1 *to, u64 iova,
			       unsigned long len)
{
	struct ccw0 ccw0;
	struct ccw1 *pccw1;
	int ret;
	int i;

	ret = copy_from_iova(cp->mdev, to, iova, len * sizeof(struct ccw1));
	if (ret)
		return ret;

	if (!cp->orb.cmd.fmt) {
		pccw1 = to;
		for (i = 0; i < len; i++) {
			ccw0 = *(struct ccw0 *)pccw1;
			if ((pccw1->cmd_code & 0x0f) == CCW_CMD_TIC) {
				pccw1->cmd_code = CCW_CMD_TIC;
				pccw1->flags = 0;
				pccw1->count = 0;
			} else {
				pccw1->cmd_code = ccw0.cmd_code;
				pccw1->flags = ccw0.flags;
				pccw1->count = ccw0.count;
			}
			pccw1->cda = ccw0.cda;
			pccw1++;
		}
	}

	return ret;
}

/*
 * Helpers to operate ccwchain.
 */
#define ccw_is_test(_ccw) (((_ccw)->cmd_code & 0x0F) == 0)

#define ccw_is_noop(_ccw) ((_ccw)->cmd_code == CCW_CMD_NOOP)

#define ccw_is_tic(_ccw) ((_ccw)->cmd_code == CCW_CMD_TIC)

#define ccw_is_idal(_ccw) ((_ccw)->flags & CCW_FLAG_IDA)


#define ccw_is_chain(_ccw) ((_ccw)->flags & (CCW_FLAG_CC | CCW_FLAG_DC))

/*
 * is_cpa_within_range()
 *
 * @cpa: channel program address being questioned
 * @head: address of the beginning of a CCW chain
 * @len: number of CCWs within the chain
 *
 * Determine whether the address of a CCW (whether a new chain,
 * or the target of a TIC) falls within a range (including the end points).
 *
 * Returns 1 if yes, 0 if no.
 */
static inline int is_cpa_within_range(u32 cpa, u32 head, int len)
{
	u32 tail = head + (len - 1) * sizeof(struct ccw1);

	return (head <= cpa && cpa <= tail);
}

static inline int is_tic_within_range(struct ccw1 *ccw, u32 head, int len)
{
	if (!ccw_is_tic(ccw))
		return 0;

	return is_cpa_within_range(ccw->cda, head, len);
}

static struct ccwchain *ccwchain_alloc(struct channel_program *cp, int len)
{
	struct ccwchain *chain;
	void *data;
	size_t size;

	/* Make ccw address aligned to 8. */
	size = ((sizeof(*chain) + 7L) & -8L) +
		sizeof(*chain->ch_ccw) * len +
		sizeof(*chain->ch_pat) * len;
	chain = kzalloc(size, GFP_DMA | GFP_KERNEL);
	if (!chain)
		return NULL;

	data = (u8 *)chain + ((sizeof(*chain) + 7L) & -8L);
	chain->ch_ccw = (struct ccw1 *)data;

	data = (u8 *)(chain->ch_ccw) + sizeof(*chain->ch_ccw) * len;
	chain->ch_pat = (struct pfn_array_table *)data;

	chain->ch_len = len;

	list_add_tail(&chain->next, &cp->ccwchain_list);

	return chain;
}

static void ccwchain_free(struct ccwchain *chain)
{
	list_del(&chain->next);
	kfree(chain);
}

/* Free resource for a ccw that allocated memory for its cda. */
static void ccwchain_cda_free(struct ccwchain *chain, int idx)
{
	struct ccw1 *ccw = chain->ch_ccw + idx;

	if (ccw_is_test(ccw) || ccw_is_noop(ccw) || ccw_is_tic(ccw))
		return;
	if (!ccw->count)
		return;

	kfree((void *)(u64)ccw->cda);
}

/* Unpin the pages then free the memory resources. */
static void cp_unpin_free(struct channel_program *cp)
{
	struct ccwchain *chain, *temp;
	int i;

	cp->initialized = false;
	list_for_each_entry_safe(chain, temp, &cp->ccwchain_list, next) {
		for (i = 0; i < chain->ch_len; i++) {
			pfn_array_table_unpin_free(chain->ch_pat + i,
						   cp->mdev);
			ccwchain_cda_free(chain, i);
		}
		ccwchain_free(chain);
	}
}

/**
 * ccwchain_calc_length - calculate the length of the ccw chain.
 * @iova: guest physical address of the target ccw chain
 * @cp: channel_program on which to perform the operation
 *
 * This is the chain length not considering any TICs.
 * You need to do a new round for each TIC target.
 *
 * The program is also validated for absence of not yet supported
 * indirect data addressing scenarios.
 *
 * Returns: the length of the ccw chain or -errno.
 */
static int ccwchain_calc_length(u64 iova, struct channel_program *cp)
{
	struct ccw1 *ccw, *p;
	int cnt;

	/*
	 * Copy current chain from guest to host kernel.
	 * Currently the chain length is limited to CCWCHAIN_LEN_MAX (256).
	 * So copying 2K is enough (safe).
	 */
	p = ccw = kcalloc(CCWCHAIN_LEN_MAX, sizeof(*ccw), GFP_KERNEL);
	if (!ccw)
		return -ENOMEM;

	cnt = copy_ccw_from_iova(cp, ccw, iova, CCWCHAIN_LEN_MAX);
	if (cnt) {
		kfree(ccw);
		return cnt;
	}

	cnt = 0;
	do {
		cnt++;

		/*
		 * As we don't want to fail direct addressing even if the
		 * orb specified one of the unsupported formats, we defer
		 * checking for IDAWs in unsupported formats to here.
		 */
		if ((!cp->orb.cmd.c64 || cp->orb.cmd.i2k) && ccw_is_idal(ccw)) {
			kfree(p);
			return -EOPNOTSUPP;
		}

		/*
		 * We want to keep counting if the current CCW has the
		 * command-chaining flag enabled, or if it is a TIC CCW
		 * that loops back into the current chain.  The latter
		 * is used for device orientation, where the CCW PRIOR to
		 * the TIC can either jump to the TIC or a CCW immediately
		 * after the TIC, depending on the results of its operation.
		 */
		if (!ccw_is_chain(ccw) && !is_tic_within_range(ccw, iova, cnt))
			break;

		ccw++;
	} while (cnt < CCWCHAIN_LEN_MAX + 1);

	if (cnt == CCWCHAIN_LEN_MAX + 1)
		cnt = -EINVAL;

	kfree(p);
	return cnt;
}

static int tic_target_chain_exists(struct ccw1 *tic, struct channel_program *cp)
{
	struct ccwchain *chain;
	u32 ccw_head;

	list_for_each_entry(chain, &cp->ccwchain_list, next) {
		ccw_head = chain->ch_iova;
		if (is_cpa_within_range(tic->cda, ccw_head, chain->ch_len))
			return 1;
	}

	return 0;
}

static int ccwchain_loop_tic(struct ccwchain *chain,
			     struct channel_program *cp);

static int ccwchain_handle_tic(struct ccw1 *tic, struct channel_program *cp)
{
	struct ccwchain *chain;
	int len, ret;

	/* May transfer to an existing chain. */
	if (tic_target_chain_exists(tic, cp))
		return 0;

	/* Get chain length. */
	len = ccwchain_calc_length(tic->cda, cp);
	if (len < 0)
		return len;

	/* Need alloc a new chain for this one. */
	chain = ccwchain_alloc(cp, len);
	if (!chain)
		return -ENOMEM;
	chain->ch_iova = tic->cda;

	/* Copy the new chain from user. */
	ret = copy_ccw_from_iova(cp, chain->ch_ccw, tic->cda, len);
	if (ret) {
		ccwchain_free(chain);
		return ret;
	}

	/* Loop for tics on this new chain. */
	return ccwchain_loop_tic(chain, cp);
}

/* Loop for TICs. */
static int ccwchain_loop_tic(struct ccwchain *chain, struct channel_program *cp)
{
	struct ccw1 *tic;
	int i, ret;

	for (i = 0; i < chain->ch_len; i++) {
		tic = chain->ch_ccw + i;

		if (!ccw_is_tic(tic))
			continue;

		ret = ccwchain_handle_tic(tic, cp);
		if (ret)
			return ret;
	}

	return 0;
}

static int ccwchain_fetch_tic(struct ccwchain *chain,
			      int idx,
			      struct channel_program *cp)
{
	struct ccw1 *ccw = chain->ch_ccw + idx;
	struct ccwchain *iter;
	u32 ccw_head;

	list_for_each_entry(iter, &cp->ccwchain_list, next) {
		ccw_head = iter->ch_iova;
		if (is_cpa_within_range(ccw->cda, ccw_head, iter->ch_len)) {
			ccw->cda = (__u32) (addr_t) (((char *)iter->ch_ccw) +
						     (ccw->cda - ccw_head));
			return 0;
		}
	}

	return -EFAULT;
}

static int ccwchain_fetch_direct(struct ccwchain *chain,
				 int idx,
				 struct channel_program *cp)
{
	struct ccw1 *ccw;
	struct pfn_array_table *pat;
	unsigned long *idaws;
	int ret;

	ccw = chain->ch_ccw + idx;

	if (!ccw->count) {
		/*
		 * We just want the translation result of any direct ccw
		 * to be an IDA ccw, so let's add the IDA flag for it.
		 * Although the flag will be ignored by firmware.
		 */
		ccw->flags |= CCW_FLAG_IDA;
		return 0;
	}

	/*
	 * Pin data page(s) in memory.
	 * The number of pages actually is the count of the idaws which will be
	 * needed when translating a direct ccw to a idal ccw.
	 */
	pat = chain->ch_pat + idx;
	ret = pfn_array_table_init(pat, 1);
	if (ret)
		goto out_init;

	ret = pfn_array_alloc_pin(pat->pat_pa, cp->mdev, ccw->cda, ccw->count);
	if (ret < 0)
		goto out_unpin;

	/* Translate this direct ccw to a idal ccw. */
	idaws = kcalloc(ret, sizeof(*idaws), GFP_DMA | GFP_KERNEL);
	if (!idaws) {
		ret = -ENOMEM;
		goto out_unpin;
	}
	ccw->cda = (__u32) virt_to_phys(idaws);
	ccw->flags |= CCW_FLAG_IDA;

	pfn_array_table_idal_create_words(pat, idaws);

	return 0;

out_unpin:
	pfn_array_table_unpin_free(pat, cp->mdev);
out_init:
	ccw->cda = 0;
	return ret;
}

static int ccwchain_fetch_idal(struct ccwchain *chain,
			       int idx,
			       struct channel_program *cp)
{
	struct ccw1 *ccw;
	struct pfn_array_table *pat;
	unsigned long *idaws;
	u64 idaw_iova;
	unsigned int idaw_nr, idaw_len;
	int i, ret;

	ccw = chain->ch_ccw + idx;

	if (!ccw->count)
		return 0;

	/* Calculate size of idaws. */
	ret = copy_from_iova(cp->mdev, &idaw_iova, ccw->cda, sizeof(idaw_iova));
	if (ret)
		return ret;
	idaw_nr = idal_nr_words((void *)(idaw_iova), ccw->count);
	idaw_len = idaw_nr * sizeof(*idaws);

	/* Pin data page(s) in memory. */
	pat = chain->ch_pat + idx;
	ret = pfn_array_table_init(pat, idaw_nr);
	if (ret)
		goto out_init;

	/* Translate idal ccw to use new allocated idaws. */
	idaws = kzalloc(idaw_len, GFP_DMA | GFP_KERNEL);
	if (!idaws) {
		ret = -ENOMEM;
		goto out_unpin;
	}

	ret = copy_from_iova(cp->mdev, idaws, ccw->cda, idaw_len);
	if (ret)
		goto out_free_idaws;

	ccw->cda = virt_to_phys(idaws);

	for (i = 0; i < idaw_nr; i++) {
		idaw_iova = *(idaws + i);

		ret = pfn_array_alloc_pin(pat->pat_pa + i, cp->mdev,
					  idaw_iova, 1);
		if (ret < 0)
			goto out_free_idaws;
	}

	pfn_array_table_idal_create_words(pat, idaws);

	return 0;

out_free_idaws:
	kfree(idaws);
out_unpin:
	pfn_array_table_unpin_free(pat, cp->mdev);
out_init:
	ccw->cda = 0;
	return ret;
}

/*
 * Fetch one ccw.
 * To reduce memory copy, we'll pin the cda page in memory,
 * and to get rid of the cda 2G limitiaion of ccw1, we'll translate
 * direct ccws to idal ccws.
 */
static int ccwchain_fetch_one(struct ccwchain *chain,
			      int idx,
			      struct channel_program *cp)
{
	struct ccw1 *ccw = chain->ch_ccw + idx;

	if (ccw_is_test(ccw) || ccw_is_noop(ccw))
		return 0;

	if (ccw_is_tic(ccw))
		return ccwchain_fetch_tic(chain, idx, cp);

	if (ccw_is_idal(ccw))
		return ccwchain_fetch_idal(chain, idx, cp);

	return ccwchain_fetch_direct(chain, idx, cp);
}

/**
 * cp_init() - allocate ccwchains for a channel program.
 * @cp: channel_program on which to perform the operation
 * @mdev: the mediated device to perform pin/unpin operations
 * @orb: control block for the channel program from the guest
 *
 * This creates one or more ccwchain(s), and copies the raw data of
 * the target channel program from @orb->cmd.iova to the new ccwchain(s).
 *
 * Limitations:
 * 1. Supports only prefetch enabled mode.
 * 2. Supports idal(c64) ccw chaining.
 * 3. Supports 4k idaw.
 *
 * Returns:
 *   %0 on success and a negative error value on failure.
 */
int cp_init(struct channel_program *cp, struct device *mdev, union orb *orb)
{
	u64 iova = orb->cmd.cpa;
	struct ccwchain *chain;
	int len, ret;

	/*
	 * XXX:
	 * Only support prefetch enable mode now.
	 */
	if (!orb->cmd.pfch)
		return -EOPNOTSUPP;

	INIT_LIST_HEAD(&cp->ccwchain_list);
	memcpy(&cp->orb, orb, sizeof(*orb));
	cp->mdev = mdev;

	/* Get chain length. */
	len = ccwchain_calc_length(iova, cp);
	if (len < 0)
		return len;

	/* Alloc mem for the head chain. */
	chain = ccwchain_alloc(cp, len);
	if (!chain)
		return -ENOMEM;
	chain->ch_iova = iova;

	/* Copy the head chain from guest. */
	ret = copy_ccw_from_iova(cp, chain->ch_ccw, iova, len);
	if (ret) {
		ccwchain_free(chain);
		return ret;
	}

	/* Now loop for its TICs. */
	ret = ccwchain_loop_tic(chain, cp);
	if (ret)
		cp_unpin_free(cp);
	/* It is safe to force: if not set but idals used
	 * ccwchain_calc_length returns an error.
	 */
	cp->orb.cmd.c64 = 1;

	if (!ret)
		cp->initialized = true;

	return ret;
}


/**
 * cp_free() - free resources for channel program.
 * @cp: channel_program on which to perform the operation
 *
 * This unpins the memory pages and frees the memory space occupied by
 * @cp, which must have been returned by a previous call to cp_init().
 * Otherwise, undefined behavior occurs.
 */
void cp_free(struct channel_program *cp)
{
	if (cp->initialized)
		cp_unpin_free(cp);
}

/**
 * cp_prefetch() - translate a guest physical address channel program to
 *                 a real-device runnable channel program.
 * @cp: channel_program on which to perform the operation
 *
 * This function translates the guest-physical-address channel program
 * and stores the result to ccwchain list. @cp must have been
 * initialized by a previous call with cp_init(). Otherwise, undefined
 * behavior occurs.
 * For each chain composing the channel program:
 * - On entry ch_len holds the count of CCWs to be translated.
 * - On exit ch_len is adjusted to the count of successfully translated CCWs.
 * This allows cp_free to find in ch_len the count of CCWs to free in a chain.
 *
 * The S/390 CCW Translation APIS (prefixed by 'cp_') are introduced
 * as helpers to do ccw chain translation inside the kernel. Basically
 * they accept a channel program issued by a virtual machine, and
 * translate the channel program to a real-device runnable channel
 * program.
 *
 * These APIs will copy the ccws into kernel-space buffers, and update
 * the guest phsical addresses with their corresponding host physical
 * addresses.  Then channel I/O device drivers could issue the
 * translated channel program to real devices to perform an I/O
 * operation.
 *
 * These interfaces are designed to support translation only for
 * channel programs, which are generated and formatted by a
 * guest. Thus this will make it possible for things like VFIO to
 * leverage the interfaces to passthrough a channel I/O mediated
 * device in QEMU.
 *
 * We support direct ccw chaining by translating them to idal ccws.
 *
 * Returns:
 *   %0 on success and a negative error value on failure.
 */
int cp_prefetch(struct channel_program *cp)
{
	struct ccwchain *chain;
	int len, idx, ret;

	/* this is an error in the caller */
	if (!cp->initialized)
		return -EINVAL;

	list_for_each_entry(chain, &cp->ccwchain_list, next) {
		len = chain->ch_len;
		for (idx = 0; idx < len; idx++) {
			ret = ccwchain_fetch_one(chain, idx, cp);
			if (ret)
				goto out_err;
		}
	}

	return 0;
out_err:
	/* Only cleanup the chain elements that were actually translated. */
	chain->ch_len = idx;
	list_for_each_entry_continue(chain, &cp->ccwchain_list, next) {
		chain->ch_len = 0;
	}
	return ret;
}

/**
 * cp_get_orb() - get the orb of the channel program
 * @cp: channel_program on which to perform the operation
 * @intparm: new intparm for the returned orb
 * @lpm: candidate value of the logical-path mask for the returned orb
 *
 * This function returns the address of the updated orb of the channel
 * program. Channel I/O device drivers could use this orb to issue a
 * ssch.
 */
union orb *cp_get_orb(struct channel_program *cp, u32 intparm, u8 lpm)
{
	union orb *orb;
	struct ccwchain *chain;
	struct ccw1 *cpa;

	/* this is an error in the caller */
	if (!cp->initialized)
		return NULL;

	orb = &cp->orb;

	orb->cmd.intparm = intparm;
	orb->cmd.fmt = 1;
	orb->cmd.key = PAGE_DEFAULT_KEY >> 4;

	if (orb->cmd.lpm == 0)
		orb->cmd.lpm = lpm;

	chain = list_first_entry(&cp->ccwchain_list, struct ccwchain, next);
	cpa = chain->ch_ccw;
	orb->cmd.cpa = (__u32) __pa(cpa);

	return orb;
}

/**
 * cp_update_scsw() - update scsw for a channel program.
 * @cp: channel_program on which to perform the operation
 * @scsw: I/O results of the channel program and also the target to be
 *        updated
 *
 * @scsw contains the I/O results of the channel program that pointed
 * to by @cp. However what @scsw->cpa stores is a host physical
 * address, which is meaningless for the guest, which is waiting for
 * the I/O results.
 *
 * This function updates @scsw->cpa to its coressponding guest physical
 * address.
 */
void cp_update_scsw(struct channel_program *cp, union scsw *scsw)
{
	struct ccwchain *chain;
	u32 cpa = scsw->cmd.cpa;
	u32 ccw_head;
<<<<<<< HEAD
=======

	if (!cp->initialized)
		return;
>>>>>>> 0ecfebd2

	/*
	 * LATER:
	 * For now, only update the cmd.cpa part. We may need to deal with
	 * other portions of the schib as well, even if we don't return them
	 * in the ioctl directly. Path status changes etc.
	 */
	list_for_each_entry(chain, &cp->ccwchain_list, next) {
		ccw_head = (u32)(u64)chain->ch_ccw;
		if (is_cpa_within_range(cpa, ccw_head, chain->ch_len)) {
			/*
			 * (cpa - ccw_head) is the offset value of the host
			 * physical ccw to its chain head.
			 * Adding this value to the guest physical ccw chain
			 * head gets us the guest cpa.
			 */
			cpa = chain->ch_iova + (cpa - ccw_head);
			break;
		}
	}

	scsw->cmd.cpa = cpa;
}

/**
 * cp_iova_pinned() - check if an iova is pinned for a ccw chain.
 * @cp: channel_program on which to perform the operation
 * @iova: the iova to check
 *
 * If the @iova is currently pinned for the ccw chain, return true;
 * else return false.
 */
bool cp_iova_pinned(struct channel_program *cp, u64 iova)
{
	struct ccwchain *chain;
	int i;

	if (!cp->initialized)
		return false;

	list_for_each_entry(chain, &cp->ccwchain_list, next) {
		for (i = 0; i < chain->ch_len; i++)
			if (pfn_array_table_iova_pinned(chain->ch_pat + i,
							iova))
				return true;
	}

	return false;
}<|MERGE_RESOLUTION|>--- conflicted
+++ resolved
@@ -874,12 +874,9 @@
 	struct ccwchain *chain;
 	u32 cpa = scsw->cmd.cpa;
 	u32 ccw_head;
-<<<<<<< HEAD
-=======
 
 	if (!cp->initialized)
 		return;
->>>>>>> 0ecfebd2
 
 	/*
 	 * LATER:
