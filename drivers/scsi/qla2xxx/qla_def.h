/* SPDX-License-Identifier: GPL-2.0-only */
/*
 * QLogic Fibre Channel HBA Driver
 * Copyright (c)  2003-2014 QLogic Corporation
 */
#ifndef __QLA_DEF_H
#define __QLA_DEF_H

#include <linux/kernel.h>
#include <linux/init.h>
#include <linux/types.h>
#include <linux/module.h>
#include <linux/list.h>
#include <linux/pci.h>
#include <linux/dma-mapping.h>
#include <linux/sched.h>
#include <linux/slab.h>
#include <linux/dmapool.h>
#include <linux/mempool.h>
#include <linux/spinlock.h>
#include <linux/completion.h>
#include <linux/interrupt.h>
#include <linux/workqueue.h>
#include <linux/firmware.h>
#include <linux/aer.h>
#include <linux/mutex.h>
#include <linux/btree.h>

#include <scsi/scsi.h>
#include <scsi/scsi_host.h>
#include <scsi/scsi_device.h>
#include <scsi/scsi_cmnd.h>
#include <scsi/scsi_transport_fc.h>
#include <scsi/scsi_bsg_fc.h>

#include <uapi/scsi/fc/fc_els.h>

/* Big endian Fibre Channel S_ID (source ID) or D_ID (destination ID). */
typedef struct {
	uint8_t domain;
	uint8_t area;
	uint8_t al_pa;
} be_id_t;

/* Little endian Fibre Channel S_ID (source ID) or D_ID (destination ID). */
typedef struct {
	uint8_t al_pa;
	uint8_t area;
	uint8_t domain;
} le_id_t;

/*
 * 24 bit port ID type definition.
 */
typedef union {
	uint32_t b24 : 24;
	struct {
#ifdef __BIG_ENDIAN
		uint8_t domain;
		uint8_t area;
		uint8_t al_pa;
#elif defined(__LITTLE_ENDIAN)
		uint8_t al_pa;
		uint8_t area;
		uint8_t domain;
#else
#error "__BIG_ENDIAN or __LITTLE_ENDIAN must be defined!"
#endif
		uint8_t rsvd_1;
	} b;
} port_id_t;
#define INVALID_PORT_ID	0xFFFFFF

#include "qla_bsg.h"
#include "qla_dsd.h"
#include "qla_nx.h"
#include "qla_nx2.h"
#include "qla_nvme.h"
#define QLA2XXX_DRIVER_NAME	"qla2xxx"
#define QLA2XXX_APIDEV		"ql2xapidev"
#define QLA2XXX_MANUFACTURER	"QLogic Corporation"

/*
 * We have MAILBOX_REGISTER_COUNT sized arrays in a few places,
 * but that's fine as we don't look at the last 24 ones for
 * ISP2100 HBAs.
 */
#define MAILBOX_REGISTER_COUNT_2100	8
#define MAILBOX_REGISTER_COUNT_2200	24
#define MAILBOX_REGISTER_COUNT		32

#define QLA2200A_RISC_ROM_VER	4
#define FPM_2300		6
#define FPM_2310		7

#include "qla_settings.h"

#define MODE_DUAL (MODE_TARGET | MODE_INITIATOR)

/*
 * Data bit definitions
 */
#define BIT_0	0x1
#define BIT_1	0x2
#define BIT_2	0x4
#define BIT_3	0x8
#define BIT_4	0x10
#define BIT_5	0x20
#define BIT_6	0x40
#define BIT_7	0x80
#define BIT_8	0x100
#define BIT_9	0x200
#define BIT_10	0x400
#define BIT_11	0x800
#define BIT_12	0x1000
#define BIT_13	0x2000
#define BIT_14	0x4000
#define BIT_15	0x8000
#define BIT_16	0x10000
#define BIT_17	0x20000
#define BIT_18	0x40000
#define BIT_19	0x80000
#define BIT_20	0x100000
#define BIT_21	0x200000
#define BIT_22	0x400000
#define BIT_23	0x800000
#define BIT_24	0x1000000
#define BIT_25	0x2000000
#define BIT_26	0x4000000
#define BIT_27	0x8000000
#define BIT_28	0x10000000
#define BIT_29	0x20000000
#define BIT_30	0x40000000
#define BIT_31	0x80000000

#define LSB(x)	((uint8_t)(x))
#define MSB(x)	((uint8_t)((uint16_t)(x) >> 8))

#define LSW(x)	((uint16_t)(x))
#define MSW(x)	((uint16_t)((uint32_t)(x) >> 16))

#define LSD(x)	((uint32_t)((uint64_t)(x)))
#define MSD(x)	((uint32_t)((((uint64_t)(x)) >> 16) >> 16))

static inline uint32_t make_handle(uint16_t x, uint16_t y)
{
	return ((uint32_t)x << 16) | y;
}

/*
 * I/O register
*/

static inline u8 rd_reg_byte(const volatile u8 __iomem *addr)
{
	return readb(addr);
}

static inline u16 rd_reg_word(const volatile __le16 __iomem *addr)
{
	return readw(addr);
}

static inline u32 rd_reg_dword(const volatile __le32 __iomem *addr)
{
	return readl(addr);
}

static inline u8 rd_reg_byte_relaxed(const volatile u8 __iomem *addr)
{
	return readb_relaxed(addr);
}

static inline u16 rd_reg_word_relaxed(const volatile __le16 __iomem *addr)
{
	return readw_relaxed(addr);
}

static inline u32 rd_reg_dword_relaxed(const volatile __le32 __iomem *addr)
{
	return readl_relaxed(addr);
}

static inline void wrt_reg_byte(volatile u8 __iomem *addr, u8 data)
{
	return writeb(data, addr);
}

static inline void wrt_reg_word(volatile __le16 __iomem *addr, u16 data)
{
	return writew(data, addr);
}

static inline void wrt_reg_dword(volatile __le32 __iomem *addr, u32 data)
{
	return writel(data, addr);
}

/*
 * ISP83XX specific remote register addresses
 */
#define QLA83XX_LED_PORT0			0x00201320
#define QLA83XX_LED_PORT1			0x00201328
#define QLA83XX_IDC_DEV_STATE		0x22102384
#define QLA83XX_IDC_MAJOR_VERSION	0x22102380
#define QLA83XX_IDC_MINOR_VERSION	0x22102398
#define QLA83XX_IDC_DRV_PRESENCE	0x22102388
#define QLA83XX_IDC_DRIVER_ACK		0x2210238c
#define QLA83XX_IDC_CONTROL			0x22102390
#define QLA83XX_IDC_AUDIT			0x22102394
#define QLA83XX_IDC_LOCK_RECOVERY	0x2210239c
#define QLA83XX_DRIVER_LOCKID		0x22102104
#define QLA83XX_DRIVER_LOCK			0x8111c028
#define QLA83XX_DRIVER_UNLOCK		0x8111c02c
#define QLA83XX_FLASH_LOCKID		0x22102100
#define QLA83XX_FLASH_LOCK			0x8111c010
#define QLA83XX_FLASH_UNLOCK		0x8111c014
#define QLA83XX_DEV_PARTINFO1		0x221023e0
#define QLA83XX_DEV_PARTINFO2		0x221023e4
#define QLA83XX_FW_HEARTBEAT		0x221020b0
#define QLA83XX_PEG_HALT_STATUS1	0x221020a8
#define QLA83XX_PEG_HALT_STATUS2	0x221020ac

/* 83XX: Macros defining 8200 AEN Reason codes */
#define IDC_DEVICE_STATE_CHANGE BIT_0
#define IDC_PEG_HALT_STATUS_CHANGE BIT_1
#define IDC_NIC_FW_REPORTED_FAILURE BIT_2
#define IDC_HEARTBEAT_FAILURE BIT_3

/* 83XX: Macros defining 8200 AEN Error-levels */
#define ERR_LEVEL_NON_FATAL 0x1
#define ERR_LEVEL_RECOVERABLE_FATAL 0x2
#define ERR_LEVEL_UNRECOVERABLE_FATAL 0x4

/* 83XX: Macros for IDC Version */
#define QLA83XX_SUPP_IDC_MAJOR_VERSION 0x01
#define QLA83XX_SUPP_IDC_MINOR_VERSION 0x0

/* 83XX: Macros for scheduling dpc tasks */
#define QLA83XX_NIC_CORE_RESET 0x1
#define QLA83XX_IDC_STATE_HANDLER 0x2
#define QLA83XX_NIC_CORE_UNRECOVERABLE 0x3

/* 83XX: Macros for defining IDC-Control bits */
#define QLA83XX_IDC_RESET_DISABLED BIT_0
#define QLA83XX_IDC_GRACEFUL_RESET BIT_1

/* 83XX: Macros for different timeouts */
#define QLA83XX_IDC_INITIALIZATION_TIMEOUT 30
#define QLA83XX_IDC_RESET_ACK_TIMEOUT 10
#define QLA83XX_MAX_LOCK_RECOVERY_WAIT (2 * HZ)

/* 83XX: Macros for defining class in DEV-Partition Info register */
#define QLA83XX_CLASS_TYPE_NONE		0x0
#define QLA83XX_CLASS_TYPE_NIC		0x1
#define QLA83XX_CLASS_TYPE_FCOE		0x2
#define QLA83XX_CLASS_TYPE_ISCSI	0x3

/* 83XX: Macros for IDC Lock-Recovery stages */
#define IDC_LOCK_RECOVERY_STAGE1	0x1 /* Stage1: Intent for
					     * lock-recovery
					     */
#define IDC_LOCK_RECOVERY_STAGE2	0x2 /* Stage2: Perform lock-recovery */

/* 83XX: Macros for IDC Audit type */
#define IDC_AUDIT_TIMESTAMP		0x0 /* IDC-AUDIT: Record timestamp of
					     * dev-state change to NEED-RESET
					     * or NEED-QUIESCENT
					     */
#define IDC_AUDIT_COMPLETION		0x1 /* IDC-AUDIT: Record duration of
					     * reset-recovery completion is
					     * second
					     */
/* ISP2031: Values for laser on/off */
#define PORT_0_2031	0x00201340
#define PORT_1_2031	0x00201350
#define LASER_ON_2031	0x01800100
#define LASER_OFF_2031	0x01800180

/*
 * The ISP2312 v2 chip cannot access the FLASH/GPIO registers via MMIO in an
 * 133Mhz slot.
 */
#define RD_REG_WORD_PIO(addr)		(inw((unsigned long)addr))
#define WRT_REG_WORD_PIO(addr, data)	(outw(data, (unsigned long)addr))

/*
 * Fibre Channel device definitions.
 */
#define WWN_SIZE		8	/* Size of WWPN, WWN & WWNN */
#define MAX_FIBRE_DEVICES_2100	512
#define MAX_FIBRE_DEVICES_2400	2048
#define MAX_FIBRE_DEVICES_LOOP	128
#define MAX_FIBRE_DEVICES_MAX	MAX_FIBRE_DEVICES_2400
#define LOOPID_MAP_SIZE		(ha->max_fibre_devices)
#define MAX_FIBRE_LUNS  	0xFFFF
#define	MAX_HOST_COUNT		16

/*
 * Host adapter default definitions.
 */
#define MAX_BUSES		1  /* We only have one bus today */
#define MIN_LUNS		8
#define MAX_LUNS		MAX_FIBRE_LUNS
#define MAX_CMDS_PER_LUN	255

/*
 * Fibre Channel device definitions.
 */
#define SNS_LAST_LOOP_ID_2100	0xfe
#define SNS_LAST_LOOP_ID_2300	0x7ff

#define LAST_LOCAL_LOOP_ID	0x7d
#define SNS_FL_PORT		0x7e
#define FABRIC_CONTROLLER	0x7f
#define SIMPLE_NAME_SERVER	0x80
#define SNS_FIRST_LOOP_ID	0x81
#define MANAGEMENT_SERVER	0xfe
#define BROADCAST		0xff

/*
 * There is no correspondence between an N-PORT id and an AL_PA.  Therefore the
 * valid range of an N-PORT id is 0 through 0x7ef.
 */
#define NPH_LAST_HANDLE		0x7ee
#define NPH_MGMT_SERVER		0x7ef		/*  FFFFEF */
#define NPH_SNS			0x7fc		/*  FFFFFC */
#define NPH_FABRIC_CONTROLLER	0x7fd		/*  FFFFFD */
#define NPH_F_PORT		0x7fe		/*  FFFFFE */
#define NPH_IP_BROADCAST	0x7ff		/*  FFFFFF */

#define NPH_SNS_LID(ha)	(IS_FWI2_CAPABLE(ha) ? NPH_SNS : SIMPLE_NAME_SERVER)

#define MAX_CMDSZ	16		/* SCSI maximum CDB size. */
#include "qla_fw.h"

struct name_list_extended {
	struct get_name_list_extended *l;
	dma_addr_t		ldma;
	struct list_head	fcports;
	u32			size;
	u8			sent;
};

struct els_reject {
	struct fc_els_ls_rjt *c;
	dma_addr_t  cdma;
	u16 size;
};

/*
 * Timeout timer counts in seconds
 */
#define PORT_RETRY_TIME			1
#define LOOP_DOWN_TIMEOUT		60
#define LOOP_DOWN_TIME			255	/* 240 */
#define	LOOP_DOWN_RESET			(LOOP_DOWN_TIME - 30)

#define DEFAULT_OUTSTANDING_COMMANDS	4096
#define MIN_OUTSTANDING_COMMANDS	128

/* ISP request and response entry counts (37-65535) */
#define REQUEST_ENTRY_CNT_2100		128	/* Number of request entries. */
#define REQUEST_ENTRY_CNT_2200		2048	/* Number of request entries. */
#define REQUEST_ENTRY_CNT_24XX		2048	/* Number of request entries. */
#define REQUEST_ENTRY_CNT_83XX		8192	/* Number of request entries. */
#define RESPONSE_ENTRY_CNT_83XX		4096	/* Number of response entries.*/
#define RESPONSE_ENTRY_CNT_2100		64	/* Number of response entries.*/
#define RESPONSE_ENTRY_CNT_2300		512	/* Number of response entries.*/
#define RESPONSE_ENTRY_CNT_MQ		128	/* Number of response entries.*/
#define ATIO_ENTRY_CNT_24XX		4096	/* Number of ATIO entries. */
#define RESPONSE_ENTRY_CNT_FX00		256     /* Number of response entries.*/
#define FW_DEF_EXCHANGES_CNT 2048
#define FW_MAX_EXCHANGES_CNT (32 * 1024)
#define REDUCE_EXCHANGES_CNT  (8 * 1024)

#define SET_DID_STATUS(stat_var, status) (stat_var = status << 16)

struct req_que;
struct qla_tgt_sess;

/*
 * SCSI Request Block
 */
struct srb_cmd {
	struct scsi_cmnd *cmd;		/* Linux SCSI command pkt */
	uint32_t request_sense_length;
	uint32_t fw_sense_length;
	uint8_t *request_sense_ptr;
	struct ct6_dsd *ct6_ctx;
	struct crc_context *crc_ctx;
};

/*
 * SRB flag definitions
 */
#define SRB_DMA_VALID			BIT_0	/* Command sent to ISP */
#define SRB_FCP_CMND_DMA_VALID		BIT_12	/* DIF: DSD List valid */
#define SRB_CRC_CTX_DMA_VALID		BIT_2	/* DIF: context DMA valid */
#define SRB_CRC_PROT_DMA_VALID		BIT_4	/* DIF: prot DMA valid */
#define SRB_CRC_CTX_DSD_VALID		BIT_5	/* DIF: dsd_list valid */
#define SRB_WAKEUP_ON_COMP		BIT_6
#define SRB_DIF_BUNDL_DMA_VALID		BIT_7   /* DIF: DMA list valid */
#define SRB_EDIF_CLEANUP_DELETE		BIT_9

/* To identify if a srb is of T10-CRC type. @sp => srb_t pointer */
#define IS_PROT_IO(sp)	(sp->flags & SRB_CRC_CTX_DSD_VALID)
#define ISP_REG16_DISCONNECT 0xFFFF

static inline le_id_t be_id_to_le(be_id_t id)
{
	le_id_t res;

	res.domain = id.domain;
	res.area   = id.area;
	res.al_pa  = id.al_pa;

	return res;
}

static inline be_id_t le_id_to_be(le_id_t id)
{
	be_id_t res;

	res.domain = id.domain;
	res.area   = id.area;
	res.al_pa  = id.al_pa;

	return res;
}

static inline port_id_t be_to_port_id(be_id_t id)
{
	port_id_t res;

	res.b.domain = id.domain;
	res.b.area   = id.area;
	res.b.al_pa  = id.al_pa;
	res.b.rsvd_1 = 0;

	return res;
}

static inline be_id_t port_id_to_be_id(port_id_t port_id)
{
	be_id_t res;

	res.domain = port_id.b.domain;
	res.area   = port_id.b.area;
	res.al_pa  = port_id.b.al_pa;

	return res;
}

struct els_logo_payload {
	uint8_t opcode;
	uint8_t rsvd[3];
	uint8_t s_id[3];
	uint8_t rsvd1[1];
	uint8_t wwpn[WWN_SIZE];
};

struct els_plogi_payload {
	uint8_t opcode;
	uint8_t rsvd[3];
	__be32	data[112 / 4];
};

struct ct_arg {
	void		*iocb;
	u16		nport_handle;
	dma_addr_t	req_dma;
	dma_addr_t	rsp_dma;
	u32		req_size;
	u32		rsp_size;
	u32		req_allocated_size;
	u32		rsp_allocated_size;
	void		*req;
	void		*rsp;
	port_id_t	id;
};

/*
 * SRB extensions.
 */
struct srb_iocb {
	union {
		struct {
			uint16_t flags;
#define SRB_LOGIN_RETRIED	BIT_0
#define SRB_LOGIN_COND_PLOGI	BIT_1
#define SRB_LOGIN_SKIP_PRLI	BIT_2
#define SRB_LOGIN_NVME_PRLI	BIT_3
#define SRB_LOGIN_PRLI_ONLY	BIT_4
#define SRB_LOGIN_FCSP		BIT_5
			uint16_t data[2];
			u32 iop[2];
		} logio;
		struct {
#define ELS_DCMD_TIMEOUT 20
#define ELS_DCMD_LOGO 0x5
			uint32_t flags;
			uint32_t els_cmd;
			struct completion comp;
			struct els_logo_payload *els_logo_pyld;
			dma_addr_t els_logo_pyld_dma;
		} els_logo;
		struct els_plogi {
#define ELS_DCMD_PLOGI 0x3
			uint32_t flags;
			uint32_t els_cmd;
			struct completion comp;
			struct els_plogi_payload *els_plogi_pyld;
			struct els_plogi_payload *els_resp_pyld;
			u32 tx_size;
			u32 rx_size;
			dma_addr_t els_plogi_pyld_dma;
			dma_addr_t els_resp_pyld_dma;
			__le32	fw_status[3];
			__le16	comp_status;
			__le16	len;
		} els_plogi;
		struct {
			/*
			 * Values for flags field below are as
			 * defined in tsk_mgmt_entry struct
			 * for control_flags field in qla_fw.h.
			 */
			uint64_t lun;
			uint32_t flags;
			uint32_t data;
			struct completion comp;
			__le16 comp_status;
		} tmf;
		struct {
#define SRB_FXDISC_REQ_DMA_VALID	BIT_0
#define SRB_FXDISC_RESP_DMA_VALID	BIT_1
#define SRB_FXDISC_REQ_DWRD_VALID	BIT_2
#define SRB_FXDISC_RSP_DWRD_VALID	BIT_3
#define FXDISC_TIMEOUT 20
			uint8_t flags;
			uint32_t req_len;
			uint32_t rsp_len;
			void *req_addr;
			void *rsp_addr;
			dma_addr_t req_dma_handle;
			dma_addr_t rsp_dma_handle;
			__le32 adapter_id;
			__le32 adapter_id_hi;
			__le16 req_func_type;
			__le32 req_data;
			__le32 req_data_extra;
			__le32 result;
			__le32 seq_number;
			__le16 fw_flags;
			struct completion fxiocb_comp;
			__le32 reserved_0;
			uint8_t reserved_1;
		} fxiocb;
		struct {
			uint32_t cmd_hndl;
			__le16 comp_status;
			__le16 req_que_no;
			struct completion comp;
		} abt;
		struct ct_arg ctarg;
#define MAX_IOCB_MB_REG 28
#define SIZEOF_IOCB_MB_REG (MAX_IOCB_MB_REG * sizeof(uint16_t))
		struct {
			u16 in_mb[MAX_IOCB_MB_REG];	/* from FW */
			u16 out_mb[MAX_IOCB_MB_REG];	/* to FW */
			void *out, *in;
			dma_addr_t out_dma, in_dma;
			struct completion comp;
			int rc;
		} mbx;
		struct {
			struct imm_ntfy_from_isp *ntfy;
		} nack;
		struct {
			__le16 comp_status;
			__le16 rsp_pyld_len;
			uint8_t	aen_op;
			void *desc;

			/* These are only used with ls4 requests */
			int cmd_len;
			int rsp_len;
			dma_addr_t cmd_dma;
			dma_addr_t rsp_dma;
			enum nvmefc_fcp_datadir dir;
			uint32_t dl;
			uint32_t timeout_sec;
			struct	list_head   entry;
		} nvme;
		struct {
			u16 cmd;
			u16 vp_index;
		} ctrlvp;
		struct {
			struct edif_sa_ctl	*sa_ctl;
			struct qla_sa_update_frame sa_frame;
		} sa_update;
	} u;

	struct timer_list timer;
	void (*timeout)(void *);
};

/* Values for srb_ctx type */
#define SRB_LOGIN_CMD	1
#define SRB_LOGOUT_CMD	2
#define SRB_ELS_CMD_RPT 3
#define SRB_ELS_CMD_HST 4
#define SRB_CT_CMD	5
#define SRB_ADISC_CMD	6
#define SRB_TM_CMD	7
#define SRB_SCSI_CMD	8
#define SRB_BIDI_CMD	9
#define SRB_FXIOCB_DCMD	10
#define SRB_FXIOCB_BCMD	11
#define SRB_ABT_CMD	12
#define SRB_ELS_DCMD	13
#define SRB_MB_IOCB	14
#define SRB_CT_PTHRU_CMD 15
#define SRB_NACK_PLOGI	16
#define SRB_NACK_PRLI	17
#define SRB_NACK_LOGO	18
#define SRB_NVME_CMD	19
#define SRB_NVME_LS	20
#define SRB_PRLI_CMD	21
#define SRB_CTRL_VP	22
#define SRB_PRLO_CMD	23
#define SRB_SA_UPDATE	25
#define SRB_ELS_CMD_HST_NOLOGIN 26
#define SRB_SA_REPLACE	27

struct qla_els_pt_arg {
	u8 els_opcode;
	u8 vp_idx;
	__le16 nport_handle;
<<<<<<< HEAD
	u16 control_flags;
	__le32 rx_xchg_address;
	port_id_t did;
=======
	u16 control_flags, ox_id;
	__le32 rx_xchg_address;
	port_id_t did, sid;
>>>>>>> df0cc57e
	u32 tx_len, tx_byte_count, rx_len, rx_byte_count;
	dma_addr_t tx_addr, rx_addr;

};

enum {
	TYPE_SRB,
	TYPE_TGT_CMD,
	TYPE_TGT_TMCMD,		/* task management */
};

struct iocb_resource {
	u8 res_type;
	u8 pad;
	u16 iocb_cnt;
};

struct bsg_cmd {
	struct bsg_job *bsg_job;
	union {
		struct qla_els_pt_arg els_arg;
	} u;
};

typedef struct srb {
	/*
	 * Do not move cmd_type field, it needs to
	 * line up with qla_tgt_cmd->cmd_type
	 */
	uint8_t cmd_type;
	uint8_t pad[3];
	struct iocb_resource iores;
	struct kref cmd_kref;	/* need to migrate ref_count over to this */
	void *priv;
	wait_queue_head_t nvme_ls_waitq;
	struct fc_port *fcport;
	struct scsi_qla_host *vha;
	unsigned int start_timer:1;

	uint32_t handle;
	uint16_t flags;
	uint16_t type;
	const char *name;
	int iocbs;
	struct qla_qpair *qpair;
	struct srb *cmd_sp;
	struct list_head elem;
	u32 gen1;	/* scratch */
	u32 gen2;	/* scratch */
	int rc;
	int retry_count;
	struct completion *comp;
	union {
		struct srb_iocb iocb_cmd;
		struct bsg_job *bsg_job;
		struct srb_cmd scmd;
		struct bsg_cmd bsg_cmd;
	} u;
	struct {
		bool remapped;
		struct {
			dma_addr_t dma;
			void *buf;
			uint len;
		} req;
		struct {
			dma_addr_t dma;
			void *buf;
			uint len;
		} rsp;
	} remap;
	/*
	 * Report completion status @res and call sp_put(@sp). @res is
	 * an NVMe status code, a SCSI result (e.g. DID_OK << 16) or a
	 * QLA_* status value.
	 */
	void (*done)(struct srb *sp, int res);
	/* Stop the timer and free @sp. Only used by the FCP code. */
	void (*free)(struct srb *sp);
	/*
	 * Call nvme_private->fd->done() and free @sp. Only used by the NVMe
	 * code.
	 */
	void (*put_fn)(struct kref *kref);
} srb_t;

#define GET_CMD_SP(sp) (sp->u.scmd.cmd)

#define GET_CMD_SENSE_LEN(sp) \
	(sp->u.scmd.request_sense_length)
#define SET_CMD_SENSE_LEN(sp, len) \
	(sp->u.scmd.request_sense_length = len)
#define GET_CMD_SENSE_PTR(sp) \
	(sp->u.scmd.request_sense_ptr)
#define SET_CMD_SENSE_PTR(sp, ptr) \
	(sp->u.scmd.request_sense_ptr = ptr)
#define GET_FW_SENSE_LEN(sp) \
	(sp->u.scmd.fw_sense_length)
#define SET_FW_SENSE_LEN(sp, len) \
	(sp->u.scmd.fw_sense_length = len)

struct msg_echo_lb {
	dma_addr_t send_dma;
	dma_addr_t rcv_dma;
	uint16_t req_sg_cnt;
	uint16_t rsp_sg_cnt;
	uint16_t options;
	uint32_t transfer_size;
	uint32_t iteration_count;
};

/*
 * ISP I/O Register Set structure definitions.
 */
struct device_reg_2xxx {
	__le16	flash_address; 	/* Flash BIOS address */
	__le16	flash_data;		/* Flash BIOS data */
	__le16	unused_1[1];		/* Gap */
	__le16	ctrl_status;		/* Control/Status */
#define CSR_FLASH_64K_BANK	BIT_3	/* Flash upper 64K bank select */
#define CSR_FLASH_ENABLE	BIT_1	/* Flash BIOS Read/Write enable */
#define CSR_ISP_SOFT_RESET	BIT_0	/* ISP soft reset */

	__le16	ictrl;			/* Interrupt control */
#define ICR_EN_INT		BIT_15	/* ISP enable interrupts. */
#define ICR_EN_RISC		BIT_3	/* ISP enable RISC interrupts. */

	__le16	istatus;		/* Interrupt status */
#define ISR_RISC_INT		BIT_3	/* RISC interrupt */

	__le16	semaphore;		/* Semaphore */
	__le16	nvram;			/* NVRAM register. */
#define NVR_DESELECT		0
#define NVR_BUSY		BIT_15
#define NVR_WRT_ENABLE		BIT_14	/* Write enable */
#define NVR_PR_ENABLE		BIT_13	/* Protection register enable */
#define NVR_DATA_IN		BIT_3
#define NVR_DATA_OUT		BIT_2
#define NVR_SELECT		BIT_1
#define NVR_CLOCK		BIT_0

#define NVR_WAIT_CNT		20000

	union {
		struct {
			__le16	mailbox0;
			__le16	mailbox1;
			__le16	mailbox2;
			__le16	mailbox3;
			__le16	mailbox4;
			__le16	mailbox5;
			__le16	mailbox6;
			__le16	mailbox7;
			__le16	unused_2[59];	/* Gap */
		} __attribute__((packed)) isp2100;
		struct {
						/* Request Queue */
			__le16	req_q_in;	/*  In-Pointer */
			__le16	req_q_out;	/*  Out-Pointer */
						/* Response Queue */
			__le16	rsp_q_in;	/*  In-Pointer */
			__le16	rsp_q_out;	/*  Out-Pointer */

						/* RISC to Host Status */
			__le32	host_status;
#define HSR_RISC_INT		BIT_15	/* RISC interrupt */
#define HSR_RISC_PAUSED		BIT_8	/* RISC Paused */

					/* Host to Host Semaphore */
			__le16	host_semaphore;
			__le16	unused_3[17];	/* Gap */
			__le16	mailbox0;
			__le16	mailbox1;
			__le16	mailbox2;
			__le16	mailbox3;
			__le16	mailbox4;
			__le16	mailbox5;
			__le16	mailbox6;
			__le16	mailbox7;
			__le16	mailbox8;
			__le16	mailbox9;
			__le16	mailbox10;
			__le16	mailbox11;
			__le16	mailbox12;
			__le16	mailbox13;
			__le16	mailbox14;
			__le16	mailbox15;
			__le16	mailbox16;
			__le16	mailbox17;
			__le16	mailbox18;
			__le16	mailbox19;
			__le16	mailbox20;
			__le16	mailbox21;
			__le16	mailbox22;
			__le16	mailbox23;
			__le16	mailbox24;
			__le16	mailbox25;
			__le16	mailbox26;
			__le16	mailbox27;
			__le16	mailbox28;
			__le16	mailbox29;
			__le16	mailbox30;
			__le16	mailbox31;
			__le16	fb_cmd;
			__le16	unused_4[10];	/* Gap */
		} __attribute__((packed)) isp2300;
	} u;

	__le16	fpm_diag_config;
	__le16	unused_5[0x4];		/* Gap */
	__le16	risc_hw;
	__le16	unused_5_1;		/* Gap */
	__le16	pcr;			/* Processor Control Register. */
	__le16	unused_6[0x5];		/* Gap */
	__le16	mctr;			/* Memory Configuration and Timing. */
	__le16	unused_7[0x3];		/* Gap */
	__le16	fb_cmd_2100;		/* Unused on 23XX */
	__le16	unused_8[0x3];		/* Gap */
	__le16	hccr;			/* Host command & control register. */
#define HCCR_HOST_INT		BIT_7	/* Host interrupt bit */
#define HCCR_RISC_PAUSE		BIT_5	/* Pause mode bit */
					/* HCCR commands */
#define HCCR_RESET_RISC		0x1000	/* Reset RISC */
#define HCCR_PAUSE_RISC		0x2000	/* Pause RISC */
#define HCCR_RELEASE_RISC	0x3000	/* Release RISC from reset. */
#define HCCR_SET_HOST_INT	0x5000	/* Set host interrupt */
#define HCCR_CLR_HOST_INT	0x6000	/* Clear HOST interrupt */
#define HCCR_CLR_RISC_INT	0x7000	/* Clear RISC interrupt */
#define	HCCR_DISABLE_PARITY_PAUSE 0x4001 /* Disable parity error RISC pause. */
#define HCCR_ENABLE_PARITY	0xA000	/* Enable PARITY interrupt */

	__le16	unused_9[5];		/* Gap */
	__le16	gpiod;			/* GPIO Data register. */
	__le16	gpioe;			/* GPIO Enable register. */
#define GPIO_LED_MASK			0x00C0
#define GPIO_LED_GREEN_OFF_AMBER_OFF	0x0000
#define GPIO_LED_GREEN_ON_AMBER_OFF	0x0040
#define GPIO_LED_GREEN_OFF_AMBER_ON	0x0080
#define GPIO_LED_GREEN_ON_AMBER_ON	0x00C0
#define GPIO_LED_ALL_OFF		0x0000
#define GPIO_LED_RED_ON_OTHER_OFF	0x0001	/* isp2322 */
#define GPIO_LED_RGA_ON			0x00C1	/* isp2322: red green amber */

	union {
		struct {
			__le16	unused_10[8];	/* Gap */
			__le16	mailbox8;
			__le16	mailbox9;
			__le16	mailbox10;
			__le16	mailbox11;
			__le16	mailbox12;
			__le16	mailbox13;
			__le16	mailbox14;
			__le16	mailbox15;
			__le16	mailbox16;
			__le16	mailbox17;
			__le16	mailbox18;
			__le16	mailbox19;
			__le16	mailbox20;
			__le16	mailbox21;
			__le16	mailbox22;
			__le16	mailbox23;	/* Also probe reg. */
		} __attribute__((packed)) isp2200;
	} u_end;
};

struct device_reg_25xxmq {
	__le32	req_q_in;
	__le32	req_q_out;
	__le32	rsp_q_in;
	__le32	rsp_q_out;
	__le32	atio_q_in;
	__le32	atio_q_out;
};


struct device_reg_fx00 {
	__le32	mailbox0;		/* 00 */
	__le32	mailbox1;		/* 04 */
	__le32	mailbox2;		/* 08 */
	__le32	mailbox3;		/* 0C */
	__le32	mailbox4;		/* 10 */
	__le32	mailbox5;		/* 14 */
	__le32	mailbox6;		/* 18 */
	__le32	mailbox7;		/* 1C */
	__le32	mailbox8;		/* 20 */
	__le32	mailbox9;		/* 24 */
	__le32	mailbox10;		/* 28 */
	__le32	mailbox11;
	__le32	mailbox12;
	__le32	mailbox13;
	__le32	mailbox14;
	__le32	mailbox15;
	__le32	mailbox16;
	__le32	mailbox17;
	__le32	mailbox18;
	__le32	mailbox19;
	__le32	mailbox20;
	__le32	mailbox21;
	__le32	mailbox22;
	__le32	mailbox23;
	__le32	mailbox24;
	__le32	mailbox25;
	__le32	mailbox26;
	__le32	mailbox27;
	__le32	mailbox28;
	__le32	mailbox29;
	__le32	mailbox30;
	__le32	mailbox31;
	__le32	aenmailbox0;
	__le32	aenmailbox1;
	__le32	aenmailbox2;
	__le32	aenmailbox3;
	__le32	aenmailbox4;
	__le32	aenmailbox5;
	__le32	aenmailbox6;
	__le32	aenmailbox7;
	/* Request Queue. */
	__le32	req_q_in;		/* A0 - Request Queue In-Pointer */
	__le32	req_q_out;		/* A4 - Request Queue Out-Pointer */
	/* Response Queue. */
	__le32	rsp_q_in;		/* A8 - Response Queue In-Pointer */
	__le32	rsp_q_out;		/* AC - Response Queue Out-Pointer */
	/* Init values shadowed on FW Up Event */
	__le32	initval0;		/* B0 */
	__le32	initval1;		/* B4 */
	__le32	initval2;		/* B8 */
	__le32	initval3;		/* BC */
	__le32	initval4;		/* C0 */
	__le32	initval5;		/* C4 */
	__le32	initval6;		/* C8 */
	__le32	initval7;		/* CC */
	__le32	fwheartbeat;		/* D0 */
	__le32	pseudoaen;		/* D4 */
};



typedef union {
		struct device_reg_2xxx isp;
		struct device_reg_24xx isp24;
		struct device_reg_25xxmq isp25mq;
		struct device_reg_82xx isp82;
		struct device_reg_fx00 ispfx00;
} __iomem device_reg_t;

#define ISP_REQ_Q_IN(ha, reg) \
	(IS_QLA2100(ha) || IS_QLA2200(ha) ? \
	 &(reg)->u.isp2100.mailbox4 : \
	 &(reg)->u.isp2300.req_q_in)
#define ISP_REQ_Q_OUT(ha, reg) \
	(IS_QLA2100(ha) || IS_QLA2200(ha) ? \
	 &(reg)->u.isp2100.mailbox4 : \
	 &(reg)->u.isp2300.req_q_out)
#define ISP_RSP_Q_IN(ha, reg) \
	(IS_QLA2100(ha) || IS_QLA2200(ha) ? \
	 &(reg)->u.isp2100.mailbox5 : \
	 &(reg)->u.isp2300.rsp_q_in)
#define ISP_RSP_Q_OUT(ha, reg) \
	(IS_QLA2100(ha) || IS_QLA2200(ha) ? \
	 &(reg)->u.isp2100.mailbox5 : \
	 &(reg)->u.isp2300.rsp_q_out)

#define ISP_ATIO_Q_IN(vha) (vha->hw->tgt.atio_q_in)
#define ISP_ATIO_Q_OUT(vha) (vha->hw->tgt.atio_q_out)

#define MAILBOX_REG(ha, reg, num) \
	(IS_QLA2100(ha) || IS_QLA2200(ha) ? \
	 (num < 8 ? \
	  &(reg)->u.isp2100.mailbox0 + (num) : \
	  &(reg)->u_end.isp2200.mailbox8 + (num) - 8) : \
	 &(reg)->u.isp2300.mailbox0 + (num))
#define RD_MAILBOX_REG(ha, reg, num) \
	rd_reg_word(MAILBOX_REG(ha, reg, num))
#define WRT_MAILBOX_REG(ha, reg, num, data) \
	wrt_reg_word(MAILBOX_REG(ha, reg, num), data)

#define FB_CMD_REG(ha, reg) \
	(IS_QLA2100(ha) || IS_QLA2200(ha) ? \
	 &(reg)->fb_cmd_2100 : \
	 &(reg)->u.isp2300.fb_cmd)
#define RD_FB_CMD_REG(ha, reg) \
	rd_reg_word(FB_CMD_REG(ha, reg))
#define WRT_FB_CMD_REG(ha, reg, data) \
	wrt_reg_word(FB_CMD_REG(ha, reg), data)

typedef struct {
	uint32_t	out_mb;		/* outbound from driver */
	uint32_t	in_mb;			/* Incoming from RISC */
	uint16_t	mb[MAILBOX_REGISTER_COUNT];
	long		buf_size;
	void		*bufp;
	uint32_t	tov;
	uint8_t		flags;
#define MBX_DMA_IN	BIT_0
#define	MBX_DMA_OUT	BIT_1
#define IOCTL_CMD	BIT_2
} mbx_cmd_t;

struct mbx_cmd_32 {
	uint32_t	out_mb;		/* outbound from driver */
	uint32_t	in_mb;			/* Incoming from RISC */
	uint32_t	mb[MAILBOX_REGISTER_COUNT];
	long		buf_size;
	void		*bufp;
	uint32_t	tov;
	uint8_t		flags;
#define MBX_DMA_IN	BIT_0
#define	MBX_DMA_OUT	BIT_1
#define IOCTL_CMD	BIT_2
};


#define	MBX_TOV_SECONDS	30

/*
 *  ISP product identification definitions in mailboxes after reset.
 */
#define PROD_ID_1		0x4953
#define PROD_ID_2		0x0000
#define PROD_ID_2a		0x5020
#define PROD_ID_3		0x2020

/*
 * ISP mailbox Self-Test status codes
 */
#define MBS_FRM_ALIVE		0	/* Firmware Alive. */
#define MBS_CHKSUM_ERR		1	/* Checksum Error. */
#define MBS_BUSY		4	/* Busy. */

/*
 * ISP mailbox command complete status codes
 */
#define MBS_COMMAND_COMPLETE		0x4000
#define MBS_INVALID_COMMAND		0x4001
#define MBS_HOST_INTERFACE_ERROR	0x4002
#define MBS_TEST_FAILED			0x4003
#define MBS_COMMAND_ERROR		0x4005
#define MBS_COMMAND_PARAMETER_ERROR	0x4006
#define MBS_PORT_ID_USED		0x4007
#define MBS_LOOP_ID_USED		0x4008
#define MBS_ALL_IDS_IN_USE		0x4009
#define MBS_NOT_LOGGED_IN		0x400A
#define MBS_LINK_DOWN_ERROR		0x400B
#define MBS_DIAG_ECHO_TEST_ERROR	0x400C

static inline bool qla2xxx_is_valid_mbs(unsigned int mbs)
{
	return MBS_COMMAND_COMPLETE <= mbs && mbs <= MBS_DIAG_ECHO_TEST_ERROR;
}

/*
 * ISP mailbox asynchronous event status codes
 */
#define MBA_ASYNC_EVENT		0x8000	/* Asynchronous event. */
#define MBA_RESET		0x8001	/* Reset Detected. */
#define MBA_SYSTEM_ERR		0x8002	/* System Error. */
#define MBA_REQ_TRANSFER_ERR	0x8003	/* Request Transfer Error. */
#define MBA_RSP_TRANSFER_ERR	0x8004	/* Response Transfer Error. */
#define MBA_WAKEUP_THRES	0x8005	/* Request Queue Wake-up. */
#define MBA_LIP_OCCURRED	0x8010	/* Loop Initialization Procedure */
					/* occurred. */
#define MBA_LOOP_UP		0x8011	/* FC Loop UP. */
#define MBA_LOOP_DOWN		0x8012	/* FC Loop Down. */
#define MBA_LIP_RESET		0x8013	/* LIP reset occurred. */
#define MBA_PORT_UPDATE		0x8014	/* Port Database update. */
#define MBA_RSCN_UPDATE		0x8015	/* Register State Chg Notification. */
#define MBA_LIP_F8		0x8016	/* Received a LIP F8. */
#define MBA_LOOP_INIT_ERR	0x8017	/* Loop Initialization Error. */
#define MBA_FABRIC_AUTH_REQ	0x801b	/* Fabric Authentication Required. */
#define MBA_CONGN_NOTI_RECV	0x801e	/* Congestion Notification Received */
#define MBA_SCSI_COMPLETION	0x8020	/* SCSI Command Complete. */
#define MBA_CTIO_COMPLETION	0x8021	/* CTIO Complete. */
#define MBA_IP_COMPLETION	0x8022	/* IP Transmit Command Complete. */
#define MBA_IP_RECEIVE		0x8023	/* IP Received. */
#define MBA_IP_BROADCAST	0x8024	/* IP Broadcast Received. */
#define MBA_IP_LOW_WATER_MARK	0x8025	/* IP Low Water Mark reached. */
#define MBA_IP_RCV_BUFFER_EMPTY 0x8026	/* IP receive buffer queue empty. */
#define MBA_IP_HDR_DATA_SPLIT	0x8027	/* IP header/data splitting feature */
					/* used. */
#define MBA_TRACE_NOTIFICATION	0x8028	/* Trace/Diagnostic notification. */
#define MBA_POINT_TO_POINT	0x8030	/* Point to point mode. */
#define MBA_CMPLT_1_16BIT	0x8031	/* Completion 1 16bit IOSB. */
#define MBA_CMPLT_2_16BIT	0x8032	/* Completion 2 16bit IOSB. */
#define MBA_CMPLT_3_16BIT	0x8033	/* Completion 3 16bit IOSB. */
#define MBA_CMPLT_4_16BIT	0x8034	/* Completion 4 16bit IOSB. */
#define MBA_CMPLT_5_16BIT	0x8035	/* Completion 5 16bit IOSB. */
#define MBA_CHG_IN_CONNECTION	0x8036	/* Change in connection mode. */
#define MBA_RIO_RESPONSE	0x8040	/* RIO response queue update. */
#define MBA_ZIO_RESPONSE	0x8040	/* ZIO response queue update. */
#define MBA_CMPLT_2_32BIT	0x8042	/* Completion 2 32bit IOSB. */
#define MBA_BYPASS_NOTIFICATION	0x8043	/* Auto bypass notification. */
#define MBA_DISCARD_RND_FRAME	0x8048	/* discard RND frame due to error. */
#define MBA_REJECTED_FCP_CMD	0x8049	/* rejected FCP_CMD. */
#define MBA_FW_NOT_STARTED	0x8050	/* Firmware not started */
#define MBA_FW_STARTING		0x8051	/* Firmware starting */
#define MBA_FW_RESTART_CMPLT	0x8060	/* Firmware restart complete */
#define MBA_INIT_REQUIRED	0x8061	/* Initialization required */
#define MBA_SHUTDOWN_REQUESTED	0x8062	/* Shutdown Requested */
#define MBA_TEMPERATURE_ALERT	0x8070	/* Temperature Alert */
#define MBA_DPORT_DIAGNOSTICS	0x8080	/* D-port Diagnostics */
#define MBA_TRANS_INSERT	0x8130	/* Transceiver Insertion */
#define MBA_TRANS_REMOVE	0x8131	/* Transceiver Removal */
#define MBA_FW_INIT_FAILURE	0x8401	/* Firmware initialization failure */
#define MBA_MIRROR_LUN_CHANGE	0x8402	/* Mirror LUN State Change
					   Notification */
#define MBA_FW_POLL_STATE	0x8600  /* Firmware in poll diagnostic state */
#define MBA_FW_RESET_FCT	0x8502	/* Firmware reset factory defaults */
#define MBA_FW_INIT_INPROGRESS	0x8500	/* Firmware boot in progress */
/* 83XX FCoE specific */
#define MBA_IDC_AEN		0x8200  /* FCoE: NIC Core state change AEN */

/* Interrupt type codes */
#define INTR_ROM_MB_SUCCESS		0x1
#define INTR_ROM_MB_FAILED		0x2
#define INTR_MB_SUCCESS			0x10
#define INTR_MB_FAILED			0x11
#define INTR_ASYNC_EVENT		0x12
#define INTR_RSP_QUE_UPDATE		0x13
#define INTR_RSP_QUE_UPDATE_83XX	0x14
#define INTR_ATIO_QUE_UPDATE		0x1C
#define INTR_ATIO_RSP_QUE_UPDATE	0x1D
#define INTR_ATIO_QUE_UPDATE_27XX	0x1E

/* ISP mailbox loopback echo diagnostic error code */
#define MBS_LB_RESET	0x17
/*
 * Firmware options 1, 2, 3.
 */
#define FO1_AE_ON_LIPF8			BIT_0
#define FO1_AE_ALL_LIP_RESET		BIT_1
#define FO1_CTIO_RETRY			BIT_3
#define FO1_DISABLE_LIP_F7_SW		BIT_4
#define FO1_DISABLE_100MS_LOS_WAIT	BIT_5
#define FO1_DISABLE_GPIO6_7		BIT_6	/* LED bits */
#define FO1_AE_ON_LOOP_INIT_ERR		BIT_7
#define FO1_SET_EMPHASIS_SWING		BIT_8
#define FO1_AE_AUTO_BYPASS		BIT_9
#define FO1_ENABLE_PURE_IOCB		BIT_10
#define FO1_AE_PLOGI_RJT		BIT_11
#define FO1_ENABLE_ABORT_SEQUENCE	BIT_12
#define FO1_AE_QUEUE_FULL		BIT_13

#define FO2_ENABLE_ATIO_TYPE_3		BIT_0
#define FO2_REV_LOOPBACK		BIT_1

#define FO3_ENABLE_EMERG_IOCB		BIT_0
#define FO3_AE_RND_ERROR		BIT_1

/* 24XX additional firmware options */
#define ADD_FO_COUNT			3
#define ADD_FO1_DISABLE_GPIO_LED_CTRL	BIT_6	/* LED bits */
#define ADD_FO1_ENABLE_PUREX_IOCB	BIT_10

#define ADD_FO2_ENABLE_SEL_CLS2		BIT_5

#define ADD_FO3_NO_ABT_ON_LINK_DOWN	BIT_14

/*
 * ISP mailbox commands
 */
#define MBC_LOAD_RAM			1	/* Load RAM. */
#define MBC_EXECUTE_FIRMWARE		2	/* Execute firmware. */
#define MBC_READ_RAM_WORD		5	/* Read RAM word. */
#define MBC_MAILBOX_REGISTER_TEST	6	/* Wrap incoming mailboxes */
#define MBC_VERIFY_CHECKSUM		7	/* Verify checksum. */
#define MBC_GET_FIRMWARE_VERSION	8	/* Get firmware revision. */
#define MBC_LOAD_RISC_RAM		9	/* Load RAM command. */
#define MBC_DUMP_RISC_RAM		0xa	/* Dump RAM command. */
#define MBC_SECURE_FLASH_UPDATE		0xa	/* Secure Flash Update(28xx) */
#define MBC_LOAD_RISC_RAM_EXTENDED	0xb	/* Load RAM extended. */
#define MBC_DUMP_RISC_RAM_EXTENDED	0xc	/* Dump RAM extended. */
#define MBC_WRITE_RAM_WORD_EXTENDED	0xd	/* Write RAM word extended */
#define MBC_READ_RAM_EXTENDED		0xf	/* Read RAM extended. */
#define MBC_IOCB_COMMAND		0x12	/* Execute IOCB command. */
#define MBC_STOP_FIRMWARE		0x14	/* Stop firmware. */
#define MBC_ABORT_COMMAND		0x15	/* Abort IOCB command. */
#define MBC_ABORT_DEVICE		0x16	/* Abort device (ID/LUN). */
#define MBC_ABORT_TARGET		0x17	/* Abort target (ID). */
#define MBC_RESET			0x18	/* Reset. */
#define MBC_GET_ADAPTER_LOOP_ID		0x20	/* Get loop id of ISP2200. */
#define MBC_GET_SET_ZIO_THRESHOLD	0x21	/* Get/SET ZIO THRESHOLD. */
#define MBC_GET_RETRY_COUNT		0x22	/* Get f/w retry cnt/delay. */
#define MBC_DISABLE_VI			0x24	/* Disable VI operation. */
#define MBC_ENABLE_VI			0x25	/* Enable VI operation. */
#define MBC_GET_FIRMWARE_OPTION		0x28	/* Get Firmware Options. */
#define MBC_GET_MEM_OFFLOAD_CNTRL_STAT	0x34	/* Memory Offload ctrl/Stat*/
#define MBC_SET_FIRMWARE_OPTION		0x38	/* Set Firmware Options. */
#define MBC_SET_GET_FC_LED_CONFIG	0x3b	/* Set/Get FC LED config */
#define MBC_LOOP_PORT_BYPASS		0x40	/* Loop Port Bypass. */
#define MBC_LOOP_PORT_ENABLE		0x41	/* Loop Port Enable. */
#define MBC_GET_RESOURCE_COUNTS		0x42	/* Get Resource Counts. */
#define MBC_NON_PARTICIPATE		0x43	/* Non-Participating Mode. */
#define MBC_DIAGNOSTIC_ECHO		0x44	/* Diagnostic echo. */
#define MBC_DIAGNOSTIC_LOOP_BACK	0x45	/* Diagnostic loop back. */
#define MBC_ONLINE_SELF_TEST		0x46	/* Online self-test. */
#define MBC_ENHANCED_GET_PORT_DATABASE	0x47	/* Get port database + login */
#define MBC_CONFIGURE_VF		0x4b	/* Configure VFs */
#define MBC_RESET_LINK_STATUS		0x52	/* Reset Link Error Status */
#define MBC_IOCB_COMMAND_A64		0x54	/* Execute IOCB command (64) */
#define MBC_PORT_LOGOUT			0x56	/* Port Logout request */
#define MBC_SEND_RNID_ELS		0x57	/* Send RNID ELS request */
#define MBC_SET_RNID_PARAMS		0x59	/* Set RNID parameters */
#define MBC_GET_RNID_PARAMS		0x5a	/* Get RNID parameters */
#define MBC_DATA_RATE			0x5d	/* Data Rate */
#define MBC_INITIALIZE_FIRMWARE		0x60	/* Initialize firmware */
#define MBC_INITIATE_LIP		0x62	/* Initiate Loop */
						/* Initialization Procedure */
#define MBC_GET_FC_AL_POSITION_MAP	0x63	/* Get FC_AL Position Map. */
#define MBC_GET_PORT_DATABASE		0x64	/* Get Port Database. */
#define MBC_CLEAR_ACA			0x65	/* Clear ACA. */
#define MBC_TARGET_RESET		0x66	/* Target Reset. */
#define MBC_CLEAR_TASK_SET		0x67	/* Clear Task Set. */
#define MBC_ABORT_TASK_SET		0x68	/* Abort Task Set. */
#define MBC_GET_FIRMWARE_STATE		0x69	/* Get firmware state. */
#define MBC_GET_PORT_NAME		0x6a	/* Get port name. */
#define MBC_GET_LINK_STATUS		0x6b	/* Get port link status. */
#define MBC_LIP_RESET			0x6c	/* LIP reset. */
#define MBC_SEND_SNS_COMMAND		0x6e	/* Send Simple Name Server */
						/* commandd. */
#define MBC_LOGIN_FABRIC_PORT		0x6f	/* Login fabric port. */
#define MBC_SEND_CHANGE_REQUEST		0x70	/* Send Change Request. */
#define MBC_LOGOUT_FABRIC_PORT		0x71	/* Logout fabric port. */
#define MBC_LIP_FULL_LOGIN		0x72	/* Full login LIP. */
#define MBC_LOGIN_LOOP_PORT		0x74	/* Login Loop Port. */
#define MBC_PORT_NODE_NAME_LIST		0x75	/* Get port/node name list. */
#define MBC_INITIALIZE_RECEIVE_QUEUE	0x77	/* Initialize receive queue */
#define MBC_UNLOAD_IP			0x79	/* Shutdown IP */
#define MBC_GET_ID_LIST			0x7C	/* Get Port ID list. */
#define MBC_SEND_LFA_COMMAND		0x7D	/* Send Loop Fabric Address */
#define MBC_LUN_RESET			0x7E	/* Send LUN reset */

/*
 * all the Mt. Rainier mailbox command codes that clash with FC/FCoE ones
 * should be defined with MBC_MR_*
 */
#define MBC_MR_DRV_SHUTDOWN		0x6A

/*
 * ISP24xx mailbox commands
 */
#define MBC_WRITE_SERDES		0x3	/* Write serdes word. */
#define MBC_READ_SERDES			0x4	/* Read serdes word. */
#define MBC_LOAD_DUMP_MPI_RAM		0x5	/* Load/Dump MPI RAM. */
#define MBC_SERDES_PARAMS		0x10	/* Serdes Tx Parameters. */
#define MBC_GET_IOCB_STATUS		0x12	/* Get IOCB status command. */
#define MBC_PORT_PARAMS			0x1A	/* Port iDMA Parameters. */
#define MBC_GET_TIMEOUT_PARAMS		0x22	/* Get FW timeouts. */
#define MBC_TRACE_CONTROL		0x27	/* Trace control command. */
#define MBC_GEN_SYSTEM_ERROR		0x2a	/* Generate System Error. */
#define MBC_WRITE_SFP			0x30	/* Write SFP Data. */
#define MBC_READ_SFP			0x31	/* Read SFP Data. */
#define MBC_SET_TIMEOUT_PARAMS		0x32	/* Set FW timeouts. */
#define MBC_DPORT_DIAGNOSTICS		0x47	/* D-Port Diagnostics */
#define MBC_MID_INITIALIZE_FIRMWARE	0x48	/* MID Initialize firmware. */
#define MBC_MID_GET_VP_DATABASE		0x49	/* MID Get VP Database. */
#define MBC_MID_GET_VP_ENTRY		0x4a	/* MID Get VP Entry. */
#define MBC_HOST_MEMORY_COPY		0x53	/* Host Memory Copy. */
#define MBC_SEND_RNFT_ELS		0x5e	/* Send RNFT ELS request */
#define MBC_GET_LINK_PRIV_STATS		0x6d	/* Get link & private data. */
#define MBC_LINK_INITIALIZATION		0x72	/* Do link initialization. */
#define MBC_SET_VENDOR_ID		0x76	/* Set Vendor ID. */
#define MBC_PORT_RESET			0x120	/* Port Reset */
#define MBC_SET_PORT_CONFIG		0x122	/* Set port configuration */
#define MBC_GET_PORT_CONFIG		0x123	/* Get port configuration */

/*
 * ISP81xx mailbox commands
 */
#define MBC_WRITE_MPI_REGISTER		0x01    /* Write MPI Register. */

/*
 * ISP8044 mailbox commands
 */
#define MBC_SET_GET_ETH_SERDES_REG	0x150
#define HCS_WRITE_SERDES		0x3
#define HCS_READ_SERDES			0x4

/* Firmware return data sizes */
#define FCAL_MAP_SIZE	128

/* Mailbox bit definitions for out_mb and in_mb */
#define	MBX_31		BIT_31
#define	MBX_30		BIT_30
#define	MBX_29		BIT_29
#define	MBX_28		BIT_28
#define	MBX_27		BIT_27
#define	MBX_26		BIT_26
#define	MBX_25		BIT_25
#define	MBX_24		BIT_24
#define	MBX_23		BIT_23
#define	MBX_22		BIT_22
#define	MBX_21		BIT_21
#define	MBX_20		BIT_20
#define	MBX_19		BIT_19
#define	MBX_18		BIT_18
#define	MBX_17		BIT_17
#define	MBX_16		BIT_16
#define	MBX_15		BIT_15
#define	MBX_14		BIT_14
#define	MBX_13		BIT_13
#define	MBX_12		BIT_12
#define	MBX_11		BIT_11
#define	MBX_10		BIT_10
#define	MBX_9		BIT_9
#define	MBX_8		BIT_8
#define	MBX_7		BIT_7
#define	MBX_6		BIT_6
#define	MBX_5		BIT_5
#define	MBX_4		BIT_4
#define	MBX_3		BIT_3
#define	MBX_2		BIT_2
#define	MBX_1		BIT_1
#define	MBX_0		BIT_0

#define RNID_TYPE_ELS_CMD	0x5
#define RNID_TYPE_PORT_LOGIN	0x7
#define RNID_BUFFER_CREDITS	0x8
#define RNID_TYPE_SET_VERSION	0x9
#define RNID_TYPE_ASIC_TEMP	0xC

#define ELS_CMD_MAP_SIZE	32

/*
 * Firmware state codes from get firmware state mailbox command
 */
#define FSTATE_CONFIG_WAIT      0
#define FSTATE_WAIT_AL_PA       1
#define FSTATE_WAIT_LOGIN       2
#define FSTATE_READY            3
#define FSTATE_LOSS_OF_SYNC     4
#define FSTATE_ERROR            5
#define FSTATE_REINIT           6
#define FSTATE_NON_PART         7

#define FSTATE_CONFIG_CORRECT      0
#define FSTATE_P2P_RCV_LIP         1
#define FSTATE_P2P_CHOOSE_LOOP     2
#define FSTATE_P2P_RCV_UNIDEN_LIP  3
#define FSTATE_FATAL_ERROR         4
#define FSTATE_LOOP_BACK_CONN      5

#define QLA27XX_IMG_STATUS_VER_MAJOR   0x01
#define QLA27XX_IMG_STATUS_VER_MINOR    0x00
#define QLA27XX_IMG_STATUS_SIGN   0xFACEFADE
#define QLA28XX_IMG_STATUS_SIGN    0xFACEFADF
#define QLA28XX_IMG_STATUS_SIGN		0xFACEFADF
#define QLA28XX_AUX_IMG_STATUS_SIGN	0xFACEFAED
#define QLA27XX_DEFAULT_IMAGE		0
#define QLA27XX_PRIMARY_IMAGE  1
#define QLA27XX_SECONDARY_IMAGE    2

/*
 * Port Database structure definition
 * Little endian except where noted.
 */
#define	PORT_DATABASE_SIZE	128	/* bytes */
typedef struct {
	uint8_t options;
	uint8_t control;
	uint8_t master_state;
	uint8_t slave_state;
	uint8_t reserved[2];
	uint8_t hard_address;
	uint8_t reserved_1;
	uint8_t port_id[4];
	uint8_t node_name[WWN_SIZE];
	uint8_t port_name[WWN_SIZE];
	__le16	execution_throttle;
	uint16_t execution_count;
	uint8_t reset_count;
	uint8_t reserved_2;
	uint16_t resource_allocation;
	uint16_t current_allocation;
	uint16_t queue_head;
	uint16_t queue_tail;
	uint16_t transmit_execution_list_next;
	uint16_t transmit_execution_list_previous;
	uint16_t common_features;
	uint16_t total_concurrent_sequences;
	uint16_t RO_by_information_category;
	uint8_t recipient;
	uint8_t initiator;
	uint16_t receive_data_size;
	uint16_t concurrent_sequences;
	uint16_t open_sequences_per_exchange;
	uint16_t lun_abort_flags;
	uint16_t lun_stop_flags;
	uint16_t stop_queue_head;
	uint16_t stop_queue_tail;
	uint16_t port_retry_timer;
	uint16_t next_sequence_id;
	uint16_t frame_count;
	uint16_t PRLI_payload_length;
	uint8_t prli_svc_param_word_0[2];	/* Big endian */
						/* Bits 15-0 of word 0 */
	uint8_t prli_svc_param_word_3[2];	/* Big endian */
						/* Bits 15-0 of word 3 */
	uint16_t loop_id;
	uint16_t extended_lun_info_list_pointer;
	uint16_t extended_lun_stop_list_pointer;
} port_database_t;

/*
 * Port database slave/master states
 */
#define PD_STATE_DISCOVERY			0
#define PD_STATE_WAIT_DISCOVERY_ACK		1
#define PD_STATE_PORT_LOGIN			2
#define PD_STATE_WAIT_PORT_LOGIN_ACK		3
#define PD_STATE_PROCESS_LOGIN			4
#define PD_STATE_WAIT_PROCESS_LOGIN_ACK		5
#define PD_STATE_PORT_LOGGED_IN			6
#define PD_STATE_PORT_UNAVAILABLE		7
#define PD_STATE_PROCESS_LOGOUT			8
#define PD_STATE_WAIT_PROCESS_LOGOUT_ACK	9
#define PD_STATE_PORT_LOGOUT			10
#define PD_STATE_WAIT_PORT_LOGOUT_ACK		11


#define QLA_ZIO_MODE_6		(BIT_2 | BIT_1)
#define QLA_ZIO_DISABLED	0
#define QLA_ZIO_DEFAULT_TIMER	2

/*
 * ISP Initialization Control Block.
 * Little endian except where noted.
 */
#define	ICB_VERSION 1
typedef struct {
	uint8_t  version;
	uint8_t  reserved_1;

	/*
	 * LSB BIT 0  = Enable Hard Loop Id
	 * LSB BIT 1  = Enable Fairness
	 * LSB BIT 2  = Enable Full-Duplex
	 * LSB BIT 3  = Enable Fast Posting
	 * LSB BIT 4  = Enable Target Mode
	 * LSB BIT 5  = Disable Initiator Mode
	 * LSB BIT 6  = Enable ADISC
	 * LSB BIT 7  = Enable Target Inquiry Data
	 *
	 * MSB BIT 0  = Enable PDBC Notify
	 * MSB BIT 1  = Non Participating LIP
	 * MSB BIT 2  = Descending Loop ID Search
	 * MSB BIT 3  = Acquire Loop ID in LIPA
	 * MSB BIT 4  = Stop PortQ on Full Status
	 * MSB BIT 5  = Full Login after LIP
	 * MSB BIT 6  = Node Name Option
	 * MSB BIT 7  = Ext IFWCB enable bit
	 */
	uint8_t  firmware_options[2];

	__le16	frame_payload_size;
	__le16	max_iocb_allocation;
	__le16	execution_throttle;
	uint8_t  retry_count;
	uint8_t	 retry_delay;			/* unused */
	uint8_t	 port_name[WWN_SIZE];		/* Big endian. */
	uint16_t hard_address;
	uint8_t	 inquiry_data;
	uint8_t	 login_timeout;
	uint8_t	 node_name[WWN_SIZE];		/* Big endian. */

	__le16	request_q_outpointer;
	__le16	response_q_inpointer;
	__le16	request_q_length;
	__le16	response_q_length;
	__le64  request_q_address __packed;
	__le64  response_q_address __packed;

	__le16	lun_enables;
	uint8_t  command_resource_count;
	uint8_t  immediate_notify_resource_count;
	__le16	timeout;
	uint8_t  reserved_2[2];

	/*
	 * LSB BIT 0 = Timer Operation mode bit 0
	 * LSB BIT 1 = Timer Operation mode bit 1
	 * LSB BIT 2 = Timer Operation mode bit 2
	 * LSB BIT 3 = Timer Operation mode bit 3
	 * LSB BIT 4 = Init Config Mode bit 0
	 * LSB BIT 5 = Init Config Mode bit 1
	 * LSB BIT 6 = Init Config Mode bit 2
	 * LSB BIT 7 = Enable Non part on LIHA failure
	 *
	 * MSB BIT 0 = Enable class 2
	 * MSB BIT 1 = Enable ACK0
	 * MSB BIT 2 =
	 * MSB BIT 3 =
	 * MSB BIT 4 = FC Tape Enable
	 * MSB BIT 5 = Enable FC Confirm
	 * MSB BIT 6 = Enable command queuing in target mode
	 * MSB BIT 7 = No Logo On Link Down
	 */
	uint8_t	 add_firmware_options[2];

	uint8_t	 response_accumulation_timer;
	uint8_t	 interrupt_delay_timer;

	/*
	 * LSB BIT 0 = Enable Read xfr_rdy
	 * LSB BIT 1 = Soft ID only
	 * LSB BIT 2 =
	 * LSB BIT 3 =
	 * LSB BIT 4 = FCP RSP Payload [0]
	 * LSB BIT 5 = FCP RSP Payload [1] / Sbus enable - 2200
	 * LSB BIT 6 = Enable Out-of-Order frame handling
	 * LSB BIT 7 = Disable Automatic PLOGI on Local Loop
	 *
	 * MSB BIT 0 = Sbus enable - 2300
	 * MSB BIT 1 =
	 * MSB BIT 2 =
	 * MSB BIT 3 =
	 * MSB BIT 4 = LED mode
	 * MSB BIT 5 = enable 50 ohm termination
	 * MSB BIT 6 = Data Rate (2300 only)
	 * MSB BIT 7 = Data Rate (2300 only)
	 */
	uint8_t	 special_options[2];

	uint8_t  reserved_3[26];
} init_cb_t;

/* Special Features Control Block */
struct init_sf_cb {
	uint8_t	format;
	uint8_t	reserved0;
	/*
	 * BIT 15-14 = Reserved
	 * BIT_13 = SAN Congestion Management (1 - Enabled, 0 - Disabled)
	 * BIT_12 = Remote Write Optimization (1 - Enabled, 0 - Disabled)
	 * BIT 11-0 = Reserved
	 */
	__le16	flags;
	uint8_t	reserved1[32];
	uint16_t discard_OHRB_timeout_value;
	uint16_t remote_write_opt_queue_num;
	uint8_t	reserved2[40];
	uint8_t scm_related_parameter[16];
	uint8_t reserved3[32];
};

/*
 * Get Link Status mailbox command return buffer.
 */
#define GLSO_SEND_RPS	BIT_0
#define GLSO_USE_DID	BIT_3

struct link_statistics {
	__le32 link_fail_cnt;
	__le32 loss_sync_cnt;
	__le32 loss_sig_cnt;
	__le32 prim_seq_err_cnt;
	__le32 inval_xmit_word_cnt;
	__le32 inval_crc_cnt;
	__le32 lip_cnt;
	__le32 link_up_cnt;
	__le32 link_down_loop_init_tmo;
	__le32 link_down_los;
	__le32 link_down_loss_rcv_clk;
	uint32_t reserved0[5];
	__le32 port_cfg_chg;
	uint32_t reserved1[11];
	__le32 rsp_q_full;
	__le32 atio_q_full;
	__le32 drop_ae;
	__le32 els_proto_err;
	__le32 reserved2;
	__le32 tx_frames;
	__le32 rx_frames;
	__le32 discarded_frames;
	__le32 dropped_frames;
	uint32_t reserved3;
	__le32 nos_rcvd;
	uint32_t reserved4[4];
	__le32 tx_prjt;
	__le32 rcv_exfail;
	__le32 rcv_abts;
	__le32 seq_frm_miss;
	__le32 corr_err;
	__le32 mb_rqst;
	__le32 nport_full;
	__le32 eofa;
	uint32_t reserved5;
	__le64 fpm_recv_word_cnt;
	__le64 fpm_disc_word_cnt;
	__le64 fpm_xmit_word_cnt;
	uint32_t reserved6[70];
};

/*
 * NVRAM Command values.
 */
#define NV_START_BIT            BIT_2
#define NV_WRITE_OP             (BIT_26+BIT_24)
#define NV_READ_OP              (BIT_26+BIT_25)
#define NV_ERASE_OP             (BIT_26+BIT_25+BIT_24)
#define NV_MASK_OP              (BIT_26+BIT_25+BIT_24)
#define NV_DELAY_COUNT          10

/*
 * QLogic ISP2100, ISP2200 and ISP2300 NVRAM structure definition.
 */
typedef struct {
	/*
	 * NVRAM header
	 */
	uint8_t	id[4];
	uint8_t	nvram_version;
	uint8_t	reserved_0;

	/*
	 * NVRAM RISC parameter block
	 */
	uint8_t	parameter_block_version;
	uint8_t	reserved_1;

	/*
	 * LSB BIT 0  = Enable Hard Loop Id
	 * LSB BIT 1  = Enable Fairness
	 * LSB BIT 2  = Enable Full-Duplex
	 * LSB BIT 3  = Enable Fast Posting
	 * LSB BIT 4  = Enable Target Mode
	 * LSB BIT 5  = Disable Initiator Mode
	 * LSB BIT 6  = Enable ADISC
	 * LSB BIT 7  = Enable Target Inquiry Data
	 *
	 * MSB BIT 0  = Enable PDBC Notify
	 * MSB BIT 1  = Non Participating LIP
	 * MSB BIT 2  = Descending Loop ID Search
	 * MSB BIT 3  = Acquire Loop ID in LIPA
	 * MSB BIT 4  = Stop PortQ on Full Status
	 * MSB BIT 5  = Full Login after LIP
	 * MSB BIT 6  = Node Name Option
	 * MSB BIT 7  = Ext IFWCB enable bit
	 */
	uint8_t	 firmware_options[2];

	__le16	frame_payload_size;
	__le16	max_iocb_allocation;
	__le16	execution_throttle;
	uint8_t	 retry_count;
	uint8_t	 retry_delay;			/* unused */
	uint8_t	 port_name[WWN_SIZE];		/* Big endian. */
	uint16_t hard_address;
	uint8_t	 inquiry_data;
	uint8_t	 login_timeout;
	uint8_t	 node_name[WWN_SIZE];		/* Big endian. */

	/*
	 * LSB BIT 0 = Timer Operation mode bit 0
	 * LSB BIT 1 = Timer Operation mode bit 1
	 * LSB BIT 2 = Timer Operation mode bit 2
	 * LSB BIT 3 = Timer Operation mode bit 3
	 * LSB BIT 4 = Init Config Mode bit 0
	 * LSB BIT 5 = Init Config Mode bit 1
	 * LSB BIT 6 = Init Config Mode bit 2
	 * LSB BIT 7 = Enable Non part on LIHA failure
	 *
	 * MSB BIT 0 = Enable class 2
	 * MSB BIT 1 = Enable ACK0
	 * MSB BIT 2 =
	 * MSB BIT 3 =
	 * MSB BIT 4 = FC Tape Enable
	 * MSB BIT 5 = Enable FC Confirm
	 * MSB BIT 6 = Enable command queuing in target mode
	 * MSB BIT 7 = No Logo On Link Down
	 */
	uint8_t	 add_firmware_options[2];

	uint8_t	 response_accumulation_timer;
	uint8_t	 interrupt_delay_timer;

	/*
	 * LSB BIT 0 = Enable Read xfr_rdy
	 * LSB BIT 1 = Soft ID only
	 * LSB BIT 2 =
	 * LSB BIT 3 =
	 * LSB BIT 4 = FCP RSP Payload [0]
	 * LSB BIT 5 = FCP RSP Payload [1] / Sbus enable - 2200
	 * LSB BIT 6 = Enable Out-of-Order frame handling
	 * LSB BIT 7 = Disable Automatic PLOGI on Local Loop
	 *
	 * MSB BIT 0 = Sbus enable - 2300
	 * MSB BIT 1 =
	 * MSB BIT 2 =
	 * MSB BIT 3 =
	 * MSB BIT 4 = LED mode
	 * MSB BIT 5 = enable 50 ohm termination
	 * MSB BIT 6 = Data Rate (2300 only)
	 * MSB BIT 7 = Data Rate (2300 only)
	 */
	uint8_t	 special_options[2];

	/* Reserved for expanded RISC parameter block */
	uint8_t reserved_2[22];

	/*
	 * LSB BIT 0 = Tx Sensitivity 1G bit 0
	 * LSB BIT 1 = Tx Sensitivity 1G bit 1
	 * LSB BIT 2 = Tx Sensitivity 1G bit 2
	 * LSB BIT 3 = Tx Sensitivity 1G bit 3
	 * LSB BIT 4 = Rx Sensitivity 1G bit 0
	 * LSB BIT 5 = Rx Sensitivity 1G bit 1
	 * LSB BIT 6 = Rx Sensitivity 1G bit 2
	 * LSB BIT 7 = Rx Sensitivity 1G bit 3
	 *
	 * MSB BIT 0 = Tx Sensitivity 2G bit 0
	 * MSB BIT 1 = Tx Sensitivity 2G bit 1
	 * MSB BIT 2 = Tx Sensitivity 2G bit 2
	 * MSB BIT 3 = Tx Sensitivity 2G bit 3
	 * MSB BIT 4 = Rx Sensitivity 2G bit 0
	 * MSB BIT 5 = Rx Sensitivity 2G bit 1
	 * MSB BIT 6 = Rx Sensitivity 2G bit 2
	 * MSB BIT 7 = Rx Sensitivity 2G bit 3
	 *
	 * LSB BIT 0 = Output Swing 1G bit 0
	 * LSB BIT 1 = Output Swing 1G bit 1
	 * LSB BIT 2 = Output Swing 1G bit 2
	 * LSB BIT 3 = Output Emphasis 1G bit 0
	 * LSB BIT 4 = Output Emphasis 1G bit 1
	 * LSB BIT 5 = Output Swing 2G bit 0
	 * LSB BIT 6 = Output Swing 2G bit 1
	 * LSB BIT 7 = Output Swing 2G bit 2
	 *
	 * MSB BIT 0 = Output Emphasis 2G bit 0
	 * MSB BIT 1 = Output Emphasis 2G bit 1
	 * MSB BIT 2 = Output Enable
	 * MSB BIT 3 =
	 * MSB BIT 4 =
	 * MSB BIT 5 =
	 * MSB BIT 6 =
	 * MSB BIT 7 =
	 */
	uint8_t seriallink_options[4];

	/*
	 * NVRAM host parameter block
	 *
	 * LSB BIT 0 = Enable spinup delay
	 * LSB BIT 1 = Disable BIOS
	 * LSB BIT 2 = Enable Memory Map BIOS
	 * LSB BIT 3 = Enable Selectable Boot
	 * LSB BIT 4 = Disable RISC code load
	 * LSB BIT 5 = Set cache line size 1
	 * LSB BIT 6 = PCI Parity Disable
	 * LSB BIT 7 = Enable extended logging
	 *
	 * MSB BIT 0 = Enable 64bit addressing
	 * MSB BIT 1 = Enable lip reset
	 * MSB BIT 2 = Enable lip full login
	 * MSB BIT 3 = Enable target reset
	 * MSB BIT 4 = Enable database storage
	 * MSB BIT 5 = Enable cache flush read
	 * MSB BIT 6 = Enable database load
	 * MSB BIT 7 = Enable alternate WWN
	 */
	uint8_t host_p[2];

	uint8_t boot_node_name[WWN_SIZE];
	uint8_t boot_lun_number;
	uint8_t reset_delay;
	uint8_t port_down_retry_count;
	uint8_t boot_id_number;
	__le16	max_luns_per_target;
	uint8_t fcode_boot_port_name[WWN_SIZE];
	uint8_t alternate_port_name[WWN_SIZE];
	uint8_t alternate_node_name[WWN_SIZE];

	/*
	 * BIT 0 = Selective Login
	 * BIT 1 = Alt-Boot Enable
	 * BIT 2 =
	 * BIT 3 = Boot Order List
	 * BIT 4 =
	 * BIT 5 = Selective LUN
	 * BIT 6 =
	 * BIT 7 = unused
	 */
	uint8_t efi_parameters;

	uint8_t link_down_timeout;

	uint8_t adapter_id[16];

	uint8_t alt1_boot_node_name[WWN_SIZE];
	uint16_t alt1_boot_lun_number;
	uint8_t alt2_boot_node_name[WWN_SIZE];
	uint16_t alt2_boot_lun_number;
	uint8_t alt3_boot_node_name[WWN_SIZE];
	uint16_t alt3_boot_lun_number;
	uint8_t alt4_boot_node_name[WWN_SIZE];
	uint16_t alt4_boot_lun_number;
	uint8_t alt5_boot_node_name[WWN_SIZE];
	uint16_t alt5_boot_lun_number;
	uint8_t alt6_boot_node_name[WWN_SIZE];
	uint16_t alt6_boot_lun_number;
	uint8_t alt7_boot_node_name[WWN_SIZE];
	uint16_t alt7_boot_lun_number;

	uint8_t reserved_3[2];

	/* Offset 200-215 : Model Number */
	uint8_t model_number[16];

	/* OEM related items */
	uint8_t oem_specific[16];

	/*
	 * NVRAM Adapter Features offset 232-239
	 *
	 * LSB BIT 0 = External GBIC
	 * LSB BIT 1 = Risc RAM parity
	 * LSB BIT 2 = Buffer Plus Module
	 * LSB BIT 3 = Multi Chip Adapter
	 * LSB BIT 4 = Internal connector
	 * LSB BIT 5 =
	 * LSB BIT 6 =
	 * LSB BIT 7 =
	 *
	 * MSB BIT 0 =
	 * MSB BIT 1 =
	 * MSB BIT 2 =
	 * MSB BIT 3 =
	 * MSB BIT 4 =
	 * MSB BIT 5 =
	 * MSB BIT 6 =
	 * MSB BIT 7 =
	 */
	uint8_t	adapter_features[2];

	uint8_t reserved_4[16];

	/* Subsystem vendor ID for ISP2200 */
	uint16_t subsystem_vendor_id_2200;

	/* Subsystem device ID for ISP2200 */
	uint16_t subsystem_device_id_2200;

	uint8_t	 reserved_5;
	uint8_t	 checksum;
} nvram_t;

/*
 * ISP queue - response queue entry definition.
 */
typedef struct {
	uint8_t		entry_type;		/* Entry type. */
	uint8_t		entry_count;		/* Entry count. */
	uint8_t		sys_define;		/* System defined. */
	uint8_t		entry_status;		/* Entry Status. */
	uint32_t	handle;			/* System defined handle */
	uint8_t		data[52];
	uint32_t	signature;
#define RESPONSE_PROCESSED	0xDEADDEAD	/* Signature */
} response_t;

/*
 * ISP queue - ATIO queue entry definition.
 */
struct atio {
	uint8_t		entry_type;		/* Entry type. */
	uint8_t		entry_count;		/* Entry count. */
	__le16		attr_n_length;
	uint8_t		data[56];
	uint32_t	signature;
#define ATIO_PROCESSED 0xDEADDEAD		/* Signature */
};

typedef union {
	__le16	extended;
	struct {
		uint8_t reserved;
		uint8_t standard;
	} id;
} target_id_t;

#define SET_TARGET_ID(ha, to, from)			\
do {							\
	if (HAS_EXTENDED_IDS(ha))			\
		to.extended = cpu_to_le16(from);	\
	else						\
		to.id.standard = (uint8_t)from;		\
} while (0)

/*
 * ISP queue - command entry structure definition.
 */
#define COMMAND_TYPE	0x11		/* Command entry */
typedef struct {
	uint8_t entry_type;		/* Entry type. */
	uint8_t entry_count;		/* Entry count. */
	uint8_t sys_define;		/* System defined. */
	uint8_t entry_status;		/* Entry Status. */
	uint32_t handle;		/* System handle. */
	target_id_t target;		/* SCSI ID */
	__le16	lun;			/* SCSI LUN */
	__le16	control_flags;		/* Control flags. */
#define CF_WRITE	BIT_6
#define CF_READ		BIT_5
#define CF_SIMPLE_TAG	BIT_3
#define CF_ORDERED_TAG	BIT_2
#define CF_HEAD_TAG	BIT_1
	uint16_t reserved_1;
	__le16	timeout;		/* Command timeout. */
	__le16	dseg_count;		/* Data segment count. */
	uint8_t scsi_cdb[MAX_CMDSZ]; 	/* SCSI command words. */
	__le32	byte_count;		/* Total byte count. */
	union {
		struct dsd32 dsd32[3];
		struct dsd64 dsd64[2];
	};
} cmd_entry_t;

/*
 * ISP queue - 64-Bit addressing, command entry structure definition.
 */
#define COMMAND_A64_TYPE	0x19	/* Command A64 entry */
typedef struct {
	uint8_t entry_type;		/* Entry type. */
	uint8_t entry_count;		/* Entry count. */
	uint8_t sys_define;		/* System defined. */
	uint8_t entry_status;		/* Entry Status. */
	uint32_t handle;		/* System handle. */
	target_id_t target;		/* SCSI ID */
	__le16	lun;			/* SCSI LUN */
	__le16	control_flags;		/* Control flags. */
	uint16_t reserved_1;
	__le16	timeout;		/* Command timeout. */
	__le16	dseg_count;		/* Data segment count. */
	uint8_t scsi_cdb[MAX_CMDSZ];	/* SCSI command words. */
	uint32_t byte_count;		/* Total byte count. */
	struct dsd64 dsd[2];
} cmd_a64_entry_t, request_t;

/*
 * ISP queue - continuation entry structure definition.
 */
#define CONTINUE_TYPE		0x02	/* Continuation entry. */
typedef struct {
	uint8_t entry_type;		/* Entry type. */
	uint8_t entry_count;		/* Entry count. */
	uint8_t sys_define;		/* System defined. */
	uint8_t entry_status;		/* Entry Status. */
	uint32_t reserved;
	struct dsd32 dsd[7];
} cont_entry_t;

/*
 * ISP queue - 64-Bit addressing, continuation entry structure definition.
 */
#define CONTINUE_A64_TYPE	0x0A	/* Continuation A64 entry. */
typedef struct {
	uint8_t entry_type;		/* Entry type. */
	uint8_t entry_count;		/* Entry count. */
	uint8_t sys_define;		/* System defined. */
	uint8_t entry_status;		/* Entry Status. */
	struct dsd64 dsd[5];
} cont_a64_entry_t;

#define PO_MODE_DIF_INSERT	0
#define PO_MODE_DIF_REMOVE	1
#define PO_MODE_DIF_PASS	2
#define PO_MODE_DIF_REPLACE	3
#define PO_MODE_DIF_TCP_CKSUM	6
#define PO_ENABLE_INCR_GUARD_SEED	BIT_3
#define PO_DISABLE_GUARD_CHECK	BIT_4
#define PO_DISABLE_INCR_REF_TAG	BIT_5
#define PO_DIS_HEADER_MODE	BIT_7
#define PO_ENABLE_DIF_BUNDLING	BIT_8
#define PO_DIS_FRAME_MODE	BIT_9
#define PO_DIS_VALD_APP_ESC	BIT_10 /* Dis validation for escape tag/ffffh */
#define PO_DIS_VALD_APP_REF_ESC BIT_11

#define PO_DIS_APP_TAG_REPL	BIT_12 /* disable REG Tag replacement */
#define PO_DIS_REF_TAG_REPL	BIT_13
#define PO_DIS_APP_TAG_VALD	BIT_14 /* disable REF Tag validation */
#define PO_DIS_REF_TAG_VALD	BIT_15

/*
 * ISP queue - 64-Bit addressing, continuation crc entry structure definition.
 */
struct crc_context {
	uint32_t handle;		/* System handle. */
	__le32 ref_tag;
	__le16 app_tag;
	uint8_t ref_tag_mask[4];	/* Validation/Replacement Mask*/
	uint8_t app_tag_mask[2];	/* Validation/Replacement Mask*/
	__le16 guard_seed;		/* Initial Guard Seed */
	__le16 prot_opts;		/* Requested Data Protection Mode */
	__le16 blk_size;		/* Data size in bytes */
	__le16	runt_blk_guard;	/* Guard value for runt block (tape
					 * only) */
	__le32 byte_count;		/* Total byte count/ total data
					 * transfer count */
	union {
		struct {
			uint32_t	reserved_1;
			uint16_t	reserved_2;
			uint16_t	reserved_3;
			uint32_t	reserved_4;
			struct dsd64	data_dsd[1];
			uint32_t	reserved_5[2];
			uint32_t	reserved_6;
		} nobundling;
		struct {
			__le32	dif_byte_count;	/* Total DIF byte
							 * count */
			uint16_t	reserved_1;
			__le16	dseg_count;	/* Data segment count */
			uint32_t	reserved_2;
			struct dsd64	data_dsd[1];
			struct dsd64	dif_dsd;
		} bundling;
	} u;

	struct fcp_cmnd	fcp_cmnd;
	dma_addr_t	crc_ctx_dma;
	/* List of DMA context transfers */
	struct list_head dsd_list;

	/* List of DIF Bundling context DMA address */
	struct list_head ldif_dsd_list;
	u8 no_ldif_dsd;

	struct list_head ldif_dma_hndl_list;
	u32 dif_bundl_len;
	u8 no_dif_bundl;
	/* This structure should not exceed 512 bytes */
};

#define CRC_CONTEXT_LEN_FW	(offsetof(struct crc_context, fcp_cmnd.lun))
#define CRC_CONTEXT_FCPCMND_OFF	(offsetof(struct crc_context, fcp_cmnd.lun))

/*
 * ISP queue - status entry structure definition.
 */
#define	STATUS_TYPE	0x03		/* Status entry. */
typedef struct {
	uint8_t entry_type;		/* Entry type. */
	uint8_t entry_count;		/* Entry count. */
	uint8_t sys_define;		/* System defined. */
	uint8_t entry_status;		/* Entry Status. */
	uint32_t handle;		/* System handle. */
	__le16	scsi_status;		/* SCSI status. */
	__le16	comp_status;		/* Completion status. */
	__le16	state_flags;		/* State flags. */
	__le16	status_flags;		/* Status flags. */
	__le16	rsp_info_len;		/* Response Info Length. */
	__le16	req_sense_length;	/* Request sense data length. */
	__le32	residual_length;	/* Residual transfer length. */
	uint8_t rsp_info[8];		/* FCP response information. */
	uint8_t req_sense_data[32];	/* Request sense data. */
} sts_entry_t;

/*
 * Status entry entry status
 */
#define RF_RQ_DMA_ERROR	BIT_6		/* Request Queue DMA error. */
#define RF_INV_E_ORDER	BIT_5		/* Invalid entry order. */
#define RF_INV_E_COUNT	BIT_4		/* Invalid entry count. */
#define RF_INV_E_PARAM	BIT_3		/* Invalid entry parameter. */
#define RF_INV_E_TYPE	BIT_2		/* Invalid entry type. */
#define RF_BUSY		BIT_1		/* Busy */
#define RF_MASK		(RF_RQ_DMA_ERROR | RF_INV_E_ORDER | RF_INV_E_COUNT | \
			 RF_INV_E_PARAM | RF_INV_E_TYPE | RF_BUSY)
#define RF_MASK_24XX	(RF_INV_E_ORDER | RF_INV_E_COUNT | RF_INV_E_PARAM | \
			 RF_INV_E_TYPE)

/*
 * Status entry SCSI status bit definitions.
 */
#define SS_MASK				0xfff	/* Reserved bits BIT_12-BIT_15*/
#define SS_RESIDUAL_UNDER		BIT_11
#define SS_RESIDUAL_OVER		BIT_10
#define SS_SENSE_LEN_VALID		BIT_9
#define SS_RESPONSE_INFO_LEN_VALID	BIT_8
#define SS_SCSI_STATUS_BYTE	0xff

#define SS_RESERVE_CONFLICT		(BIT_4 | BIT_3)
#define SS_BUSY_CONDITION		BIT_3
#define SS_CONDITION_MET		BIT_2
#define SS_CHECK_CONDITION		BIT_1

/*
 * Status entry completion status
 */
#define CS_COMPLETE		0x0	/* No errors */
#define CS_INCOMPLETE		0x1	/* Incomplete transfer of cmd. */
#define CS_DMA			0x2	/* A DMA direction error. */
#define CS_TRANSPORT		0x3	/* Transport error. */
#define CS_RESET		0x4	/* SCSI bus reset occurred */
#define CS_ABORTED		0x5	/* System aborted command. */
#define CS_TIMEOUT		0x6	/* Timeout error. */
#define CS_DATA_OVERRUN		0x7	/* Data overrun. */
#define CS_DIF_ERROR		0xC	/* DIF error detected  */

#define CS_DATA_UNDERRUN	0x15	/* Data Underrun. */
#define CS_QUEUE_FULL		0x1C	/* Queue Full. */
#define CS_PORT_UNAVAILABLE	0x28	/* Port unavailable */
					/* (selection timeout) */
#define CS_PORT_LOGGED_OUT	0x29	/* Port Logged Out */
#define CS_PORT_CONFIG_CHG	0x2A	/* Port Configuration Changed */
#define CS_PORT_BUSY		0x2B	/* Port Busy */
#define CS_COMPLETE_CHKCOND	0x30	/* Error? */
#define CS_IOCB_ERROR		0x31	/* Generic error for IOCB request
					   failure */
#define CS_REJECT_RECEIVED	0x4E	/* Reject received */
#define CS_BAD_PAYLOAD		0x80	/* Driver defined */
#define CS_UNKNOWN		0x81	/* Driver defined */
#define CS_RETRY		0x82	/* Driver defined */
#define CS_LOOP_DOWN_ABORT	0x83	/* Driver defined */

#define CS_BIDIR_RD_OVERRUN			0x700
#define CS_BIDIR_RD_WR_OVERRUN			0x707
#define CS_BIDIR_RD_OVERRUN_WR_UNDERRUN		0x715
#define CS_BIDIR_RD_UNDERRUN			0x1500
#define CS_BIDIR_RD_UNDERRUN_WR_OVERRUN		0x1507
#define CS_BIDIR_RD_WR_UNDERRUN			0x1515
#define CS_BIDIR_DMA				0x200
/*
 * Status entry status flags
 */
#define SF_ABTS_TERMINATED	BIT_10
#define SF_LOGOUT_SENT		BIT_13

/*
 * ISP queue - status continuation entry structure definition.
 */
#define	STATUS_CONT_TYPE	0x10	/* Status continuation entry. */
typedef struct {
	uint8_t entry_type;		/* Entry type. */
	uint8_t entry_count;		/* Entry count. */
	uint8_t sys_define;		/* System defined. */
	uint8_t entry_status;		/* Entry Status. */
	uint8_t data[60];		/* data */
} sts_cont_entry_t;

/*
 * ISP queue -	RIO Type 1 status entry (32 bit I/O entry handles)
 *		structure definition.
 */
#define	STATUS_TYPE_21 0x21		/* Status entry. */
typedef struct {
	uint8_t entry_type;		/* Entry type. */
	uint8_t entry_count;		/* Entry count. */
	uint8_t handle_count;		/* Handle count. */
	uint8_t entry_status;		/* Entry Status. */
	uint32_t handle[15];		/* System handles. */
} sts21_entry_t;

/*
 * ISP queue -	RIO Type 2 status entry (16 bit I/O entry handles)
 *		structure definition.
 */
#define	STATUS_TYPE_22	0x22		/* Status entry. */
typedef struct {
	uint8_t entry_type;		/* Entry type. */
	uint8_t entry_count;		/* Entry count. */
	uint8_t handle_count;		/* Handle count. */
	uint8_t entry_status;		/* Entry Status. */
	uint16_t handle[30];		/* System handles. */
} sts22_entry_t;

/*
 * ISP queue - marker entry structure definition.
 */
#define MARKER_TYPE	0x04		/* Marker entry. */
typedef struct {
	uint8_t entry_type;		/* Entry type. */
	uint8_t entry_count;		/* Entry count. */
	uint8_t handle_count;		/* Handle count. */
	uint8_t entry_status;		/* Entry Status. */
	uint32_t sys_define_2;		/* System defined. */
	target_id_t target;		/* SCSI ID */
	uint8_t modifier;		/* Modifier (7-0). */
#define MK_SYNC_ID_LUN	0		/* Synchronize ID/LUN */
#define MK_SYNC_ID	1		/* Synchronize ID */
#define MK_SYNC_ALL	2		/* Synchronize all ID/LUN */
#define MK_SYNC_LIP	3		/* Synchronize all ID/LUN, */
					/* clear port changed, */
					/* use sequence number. */
	uint8_t reserved_1;
	__le16	sequence_number;	/* Sequence number of event */
	__le16	lun;			/* SCSI LUN */
	uint8_t reserved_2[48];
} mrk_entry_t;

/*
 * ISP queue - Management Server entry structure definition.
 */
#define MS_IOCB_TYPE		0x29	/* Management Server IOCB entry */
typedef struct {
	uint8_t entry_type;		/* Entry type. */
	uint8_t entry_count;		/* Entry count. */
	uint8_t handle_count;		/* Handle count. */
	uint8_t entry_status;		/* Entry Status. */
	uint32_t handle1;		/* System handle. */
	target_id_t loop_id;
	__le16	status;
	__le16	control_flags;		/* Control flags. */
	uint16_t reserved2;
	__le16	timeout;
	__le16	cmd_dsd_count;
	__le16	total_dsd_count;
	uint8_t type;
	uint8_t r_ctl;
	__le16	rx_id;
	uint16_t reserved3;
	uint32_t handle2;
	__le32	rsp_bytecount;
	__le32	req_bytecount;
	struct dsd64 req_dsd;
	struct dsd64 rsp_dsd;
} ms_iocb_entry_t;

#define SCM_EDC_ACC_RECEIVED		BIT_6
#define SCM_RDF_ACC_RECEIVED		BIT_7

/*
 * ISP queue - Mailbox Command entry structure definition.
 */
#define MBX_IOCB_TYPE	0x39
struct mbx_entry {
	uint8_t entry_type;
	uint8_t entry_count;
	uint8_t sys_define1;
	/* Use sys_define1 for source type */
#define SOURCE_SCSI	0x00
#define SOURCE_IP	0x01
#define SOURCE_VI	0x02
#define SOURCE_SCTP	0x03
#define SOURCE_MP	0x04
#define SOURCE_MPIOCTL	0x05
#define SOURCE_ASYNC_IOCB 0x07

	uint8_t entry_status;

	uint32_t handle;
	target_id_t loop_id;

	__le16	status;
	__le16	state_flags;
	__le16	status_flags;

	uint32_t sys_define2[2];

	__le16	mb0;
	__le16	mb1;
	__le16	mb2;
	__le16	mb3;
	__le16	mb6;
	__le16	mb7;
	__le16	mb9;
	__le16	mb10;
	uint32_t reserved_2[2];
	uint8_t node_name[WWN_SIZE];
	uint8_t port_name[WWN_SIZE];
};

#ifndef IMMED_NOTIFY_TYPE
#define IMMED_NOTIFY_TYPE 0x0D		/* Immediate notify entry. */
/*
 * ISP queue -	immediate notify entry structure definition.
 *		This is sent by the ISP to the Target driver.
 *		This IOCB would have report of events sent by the
 *		initiator, that needs to be handled by the target
 *		driver immediately.
 */
struct imm_ntfy_from_isp {
	uint8_t	 entry_type;		    /* Entry type. */
	uint8_t	 entry_count;		    /* Entry count. */
	uint8_t	 sys_define;		    /* System defined. */
	uint8_t	 entry_status;		    /* Entry Status. */
	union {
		struct {
			__le32	sys_define_2; /* System defined. */
			target_id_t target;
			__le16	lun;
			uint8_t  target_id;
			uint8_t  reserved_1;
			__le16	status_modifier;
			__le16	status;
			__le16	task_flags;
			__le16	seq_id;
			__le16	srr_rx_id;
			__le32	srr_rel_offs;
			__le16	srr_ui;
#define SRR_IU_DATA_IN	0x1
#define SRR_IU_DATA_OUT	0x5
#define SRR_IU_STATUS	0x7
			__le16	srr_ox_id;
			uint8_t reserved_2[28];
		} isp2x;
		struct {
			uint32_t reserved;
			__le16	nport_handle;
			uint16_t reserved_2;
			__le16	flags;
#define NOTIFY24XX_FLAGS_FCSP		BIT_5
#define NOTIFY24XX_FLAGS_GLOBAL_TPRLO   BIT_1
#define NOTIFY24XX_FLAGS_PUREX_IOCB     BIT_0
			__le16	srr_rx_id;
			__le16	status;
			uint8_t  status_subcode;
			uint8_t  fw_handle;
			__le32	exchange_address;
			__le32	srr_rel_offs;
			__le16	srr_ui;
			__le16	srr_ox_id;
			union {
				struct {
					uint8_t node_name[8];
				} plogi; /* PLOGI/ADISC/PDISC */
				struct {
					/* PRLI word 3 bit 0-15 */
					__le16	wd3_lo;
					uint8_t resv0[6];
				} prli;
				struct {
					uint8_t port_id[3];
					uint8_t resv1;
					__le16	nport_handle;
					uint16_t resv2;
				} req_els;
			} u;
			uint8_t port_name[8];
			uint8_t resv3[3];
			uint8_t  vp_index;
			uint32_t reserved_5;
			uint8_t  port_id[3];
			uint8_t  reserved_6;
		} isp24;
	} u;
	uint16_t reserved_7;
	__le16	ox_id;
} __packed;
#endif

/*
 * ISP request and response queue entry sizes
 */
#define RESPONSE_ENTRY_SIZE	(sizeof(response_t))
#define REQUEST_ENTRY_SIZE	(sizeof(request_t))



/*
 * Switch info gathering structure.
 */
typedef struct {
	port_id_t d_id;
	uint8_t node_name[WWN_SIZE];
	uint8_t port_name[WWN_SIZE];
	uint8_t fabric_port_name[WWN_SIZE];
	uint16_t fp_speed;
	uint8_t fc4_type;
	uint8_t fc4_features;
} sw_info_t;

/* FCP-4 types */
#define FC4_TYPE_FCP_SCSI	0x08
#define FC4_TYPE_NVME		0x28
#define FC4_TYPE_OTHER		0x0
#define FC4_TYPE_UNKNOWN	0xff

/* mailbox command 4G & above */
struct mbx_24xx_entry {
	uint8_t		entry_type;
	uint8_t		entry_count;
	uint8_t		sys_define1;
	uint8_t		entry_status;
	uint32_t	handle;
	uint16_t	mb[28];
};

#define IOCB_SIZE 64

/*
 * Fibre channel port type.
 */
typedef enum {
	FCT_UNKNOWN,
	FCT_BROADCAST = 0x01,
	FCT_INITIATOR = 0x02,
	FCT_TARGET    = 0x04,
	FCT_NVME_INITIATOR = 0x10,
	FCT_NVME_TARGET = 0x20,
	FCT_NVME_DISCOVERY = 0x40,
	FCT_NVME = 0xf0,
} fc_port_type_t;

enum qla_sess_deletion {
	QLA_SESS_DELETION_NONE		= 0,
	QLA_SESS_DELETION_IN_PROGRESS,
	QLA_SESS_DELETED,
};

enum qlt_plogi_link_t {
	QLT_PLOGI_LINK_SAME_WWN,
	QLT_PLOGI_LINK_CONFLICT,
	QLT_PLOGI_LINK_MAX
};

struct qlt_plogi_ack_t {
	struct list_head	list;
	struct imm_ntfy_from_isp iocb;
	port_id_t	id;
	int		ref_count;
	void		*fcport;
};

struct ct_sns_desc {
	struct ct_sns_pkt	*ct_sns;
	dma_addr_t		ct_sns_dma;
};

enum discovery_state {
	DSC_DELETED,
	DSC_GNN_ID,
	DSC_GNL,
	DSC_LOGIN_PEND,
	DSC_LOGIN_FAILED,
	DSC_GPDB,
	DSC_UPD_FCPORT,
	DSC_LOGIN_COMPLETE,
	DSC_ADISC,
	DSC_DELETE_PEND,
	DSC_LOGIN_AUTH_PEND,
};

enum login_state {	/* FW control Target side */
	DSC_LS_LLIOCB_SENT = 2,
	DSC_LS_PLOGI_PEND,
	DSC_LS_PLOGI_COMP,
	DSC_LS_PRLI_PEND,
	DSC_LS_PRLI_COMP,
	DSC_LS_PORT_UNAVAIL,
	DSC_LS_PRLO_PEND = 9,
	DSC_LS_LOGO_PEND,
};

enum rscn_addr_format {
	RSCN_PORT_ADDR,
	RSCN_AREA_ADDR,
	RSCN_DOM_ADDR,
	RSCN_FAB_ADDR,
};

/*
 * Fibre channel port structure.
 */
typedef struct fc_port {
	struct list_head list;
	struct scsi_qla_host *vha;

	unsigned int conf_compl_supported:1;
	unsigned int deleted:2;
	unsigned int free_pending:1;
	unsigned int local:1;
	unsigned int logout_on_delete:1;
	unsigned int logo_ack_needed:1;
	unsigned int keep_nport_handle:1;
	unsigned int send_els_logo:1;
	unsigned int login_pause:1;
	unsigned int login_succ:1;
	unsigned int query:1;
	unsigned int id_changed:1;
	unsigned int scan_needed:1;
	unsigned int n2n_flag:1;
	unsigned int explicit_logout:1;
	unsigned int prli_pend_timer:1;
	unsigned int do_prli_nvme:1;

	uint8_t nvme_flag;

	uint8_t node_name[WWN_SIZE];
	uint8_t port_name[WWN_SIZE];
	port_id_t d_id;
	uint16_t loop_id;
	uint16_t old_loop_id;

	struct completion nvme_del_done;
	uint32_t nvme_prli_service_param;
#define NVME_PRLI_SP_PI_CTRL	BIT_9
#define NVME_PRLI_SP_SLER	BIT_8
#define NVME_PRLI_SP_CONF       BIT_7
#define NVME_PRLI_SP_INITIATOR  BIT_5
#define NVME_PRLI_SP_TARGET     BIT_4
#define NVME_PRLI_SP_DISCOVERY  BIT_3
#define NVME_PRLI_SP_FIRST_BURST	BIT_0

	uint32_t nvme_first_burst_size;
#define NVME_FLAG_REGISTERED 4
#define NVME_FLAG_DELETING 2
#define NVME_FLAG_RESETTING 1

	struct fc_port *conflict;
	unsigned char logout_completed;
	int generation;

	struct se_session *se_sess;
	struct list_head sess_cmd_list;
	spinlock_t sess_cmd_lock;
	struct kref sess_kref;
	struct qla_tgt *tgt;
	unsigned long expires;
	struct list_head del_list_entry;
	struct work_struct free_work;
	struct work_struct reg_work;
	uint64_t jiffies_at_registration;
	unsigned long prli_expired;
	struct qlt_plogi_ack_t *plogi_link[QLT_PLOGI_LINK_MAX];

	uint16_t tgt_id;
	uint16_t old_tgt_id;
	uint16_t sec_since_registration;

	uint8_t fcp_prio;

	uint8_t fabric_port_name[WWN_SIZE];
	uint16_t fp_speed;

	fc_port_type_t port_type;

	atomic_t state;
	uint32_t flags;

	int login_retry;

	struct fc_rport *rport, *drport;
	u32 supported_classes;

	uint8_t fc4_type;
	uint8_t fc4_features;
	uint8_t scan_state;

	unsigned long last_queue_full;
	unsigned long last_ramp_up;

	uint16_t port_id;

	struct nvme_fc_remote_port *nvme_remote_port;

	unsigned long retry_delay_timestamp;
	struct qla_tgt_sess *tgt_session;
	struct ct_sns_desc ct_desc;
	enum discovery_state disc_state;
	atomic_t shadow_disc_state;
	enum discovery_state next_disc_state;
	enum login_state fw_login_state;
	unsigned long dm_login_expire;
	unsigned long plogi_nack_done_deadline;

	u32 login_gen, last_login_gen;
	u32 rscn_gen, last_rscn_gen;
	u32 chip_reset;
	struct list_head gnl_entry;
	struct work_struct del_work;
	u8 iocb[IOCB_SIZE];
	u8 current_login_state;
	u8 last_login_state;
	u16 n2n_link_reset_cnt;
	u16 n2n_chip_reset;

	struct dentry *dfs_rport_dir;

	u64 tgt_short_link_down_cnt;
	u64 tgt_link_down_time;
	u64 dev_loss_tmo;
	/*
	 * EDIF parameters for encryption.
	 */
	struct {
		uint32_t	enable:1;	/* device is edif enabled/req'd */
		uint32_t	app_stop:2;
		uint32_t	app_started:1;
		uint32_t	aes_gmac:1;
		uint32_t	app_sess_online:1;
		uint32_t	tx_sa_set:1;
		uint32_t	rx_sa_set:1;
		uint32_t	tx_sa_pending:1;
		uint32_t	rx_sa_pending:1;
		uint32_t	tx_rekey_cnt;
		uint32_t	rx_rekey_cnt;
		uint64_t	tx_bytes;
		uint64_t	rx_bytes;
		uint8_t		auth_state;
		uint16_t	authok:1;
		uint16_t	rekey_cnt;
		struct list_head edif_indx_list;
		spinlock_t  indx_list_lock;

		struct list_head tx_sa_list;
		struct list_head rx_sa_list;
		spinlock_t	sa_list_lock;
	} edif;
} fc_port_t;

enum {
	FC4_PRIORITY_NVME = 1,
	FC4_PRIORITY_FCP  = 2,
};

#define QLA_FCPORT_SCAN		1
#define QLA_FCPORT_FOUND	2

struct event_arg {
	fc_port_t		*fcport;
	srb_t			*sp;
	port_id_t		id;
	u16			data[2], rc;
	u8			port_name[WWN_SIZE];
	u32			iop[2];
};

#include "qla_mr.h"

/*
 * Fibre channel port/lun states.
 */
#define FCS_UNCONFIGURED	1
#define FCS_DEVICE_DEAD		2
#define FCS_DEVICE_LOST		3
#define FCS_ONLINE		4

extern const char *const port_state_str[5];

static const char * const port_dstate_str[] = {
	"DELETED",
	"GNN_ID",
	"GNL",
	"LOGIN_PEND",
	"LOGIN_FAILED",
	"GPDB",
	"UPD_FCPORT",
	"LOGIN_COMPLETE",
	"ADISC",
	"DELETE_PEND",
	"LOGIN_AUTH_PEND",
};

/*
 * FC port flags.
 */
#define FCF_FABRIC_DEVICE	BIT_0
#define FCF_LOGIN_NEEDED	BIT_1
#define FCF_FCP2_DEVICE		BIT_2
#define FCF_ASYNC_SENT		BIT_3
#define FCF_CONF_COMP_SUPPORTED BIT_4
#define FCF_ASYNC_ACTIVE	BIT_5
#define FCF_FCSP_DEVICE		BIT_6
#define FCF_EDIF_DELETE		BIT_7

/* No loop ID flag. */
#define FC_NO_LOOP_ID		0x1000

/*
 * FC-CT interface
 *
 * NOTE: All structures are big-endian in form.
 */

#define CT_REJECT_RESPONSE	0x8001
#define CT_ACCEPT_RESPONSE	0x8002
#define CT_REASON_INVALID_COMMAND_CODE		0x01
#define CT_REASON_CANNOT_PERFORM		0x09
#define CT_REASON_COMMAND_UNSUPPORTED		0x0b
#define CT_EXPL_ALREADY_REGISTERED		0x10
#define CT_EXPL_HBA_ATTR_NOT_REGISTERED		0x11
#define CT_EXPL_MULTIPLE_HBA_ATTR		0x12
#define CT_EXPL_INVALID_HBA_BLOCK_LENGTH	0x13
#define CT_EXPL_MISSING_REQ_HBA_ATTR		0x14
#define CT_EXPL_PORT_NOT_REGISTERED_		0x15
#define CT_EXPL_MISSING_HBA_ID_PORT_LIST	0x16
#define CT_EXPL_HBA_NOT_REGISTERED		0x17
#define CT_EXPL_PORT_ATTR_NOT_REGISTERED	0x20
#define CT_EXPL_PORT_NOT_REGISTERED		0x21
#define CT_EXPL_MULTIPLE_PORT_ATTR		0x22
#define CT_EXPL_INVALID_PORT_BLOCK_LENGTH	0x23

#define NS_N_PORT_TYPE	0x01
#define NS_NL_PORT_TYPE	0x02
#define NS_NX_PORT_TYPE	0x7F

#define	GA_NXT_CMD	0x100
#define	GA_NXT_REQ_SIZE	(16 + 4)
#define	GA_NXT_RSP_SIZE	(16 + 620)

#define	GPN_FT_CMD	0x172
#define	GPN_FT_REQ_SIZE	(16 + 4)
#define	GNN_FT_CMD	0x173
#define	GNN_FT_REQ_SIZE	(16 + 4)

#define	GID_PT_CMD	0x1A1
#define	GID_PT_REQ_SIZE	(16 + 4)

#define	GPN_ID_CMD	0x112
#define	GPN_ID_REQ_SIZE	(16 + 4)
#define	GPN_ID_RSP_SIZE	(16 + 8)

#define	GNN_ID_CMD	0x113
#define	GNN_ID_REQ_SIZE	(16 + 4)
#define	GNN_ID_RSP_SIZE	(16 + 8)

#define	GFT_ID_CMD	0x117
#define	GFT_ID_REQ_SIZE	(16 + 4)
#define	GFT_ID_RSP_SIZE	(16 + 32)

#define GID_PN_CMD 0x121
#define GID_PN_REQ_SIZE (16 + 8)
#define GID_PN_RSP_SIZE (16 + 4)

#define	RFT_ID_CMD	0x217
#define	RFT_ID_REQ_SIZE	(16 + 4 + 32)
#define	RFT_ID_RSP_SIZE	16

#define	RFF_ID_CMD	0x21F
#define	RFF_ID_REQ_SIZE	(16 + 4 + 2 + 1 + 1)
#define	RFF_ID_RSP_SIZE	16

#define	RNN_ID_CMD	0x213
#define	RNN_ID_REQ_SIZE	(16 + 4 + 8)
#define	RNN_ID_RSP_SIZE	16

#define	RSNN_NN_CMD	 0x239
#define	RSNN_NN_REQ_SIZE (16 + 8 + 1 + 255)
#define	RSNN_NN_RSP_SIZE 16

#define	GFPN_ID_CMD	0x11C
#define	GFPN_ID_REQ_SIZE (16 + 4)
#define	GFPN_ID_RSP_SIZE (16 + 8)

#define	GPSC_CMD	0x127
#define	GPSC_REQ_SIZE	(16 + 8)
#define	GPSC_RSP_SIZE	(16 + 2 + 2)

#define GFF_ID_CMD	0x011F
#define GFF_ID_REQ_SIZE	(16 + 4)
#define GFF_ID_RSP_SIZE (16 + 128)

/*
 * FDMI HBA attribute types.
 */
#define FDMI1_HBA_ATTR_COUNT			10
#define FDMI2_HBA_ATTR_COUNT			17

#define FDMI_HBA_NODE_NAME			0x1
#define FDMI_HBA_MANUFACTURER			0x2
#define FDMI_HBA_SERIAL_NUMBER			0x3
#define FDMI_HBA_MODEL				0x4
#define FDMI_HBA_MODEL_DESCRIPTION		0x5
#define FDMI_HBA_HARDWARE_VERSION		0x6
#define FDMI_HBA_DRIVER_VERSION			0x7
#define FDMI_HBA_OPTION_ROM_VERSION		0x8
#define FDMI_HBA_FIRMWARE_VERSION		0x9
#define FDMI_HBA_OS_NAME_AND_VERSION		0xa
#define FDMI_HBA_MAXIMUM_CT_PAYLOAD_LENGTH	0xb

#define FDMI_HBA_NODE_SYMBOLIC_NAME		0xc
#define FDMI_HBA_VENDOR_SPECIFIC_INFO		0xd
#define FDMI_HBA_NUM_PORTS			0xe
#define FDMI_HBA_FABRIC_NAME			0xf
#define FDMI_HBA_BOOT_BIOS_NAME			0x10
#define FDMI_HBA_VENDOR_IDENTIFIER		0xe0

struct ct_fdmi_hba_attr {
	__be16	type;
	__be16	len;
	union {
		uint8_t node_name[WWN_SIZE];
		uint8_t manufacturer[64];
		uint8_t serial_num[32];
		uint8_t model[16+1];
		uint8_t model_desc[80];
		uint8_t hw_version[32];
		uint8_t driver_version[32];
		uint8_t orom_version[16];
		uint8_t fw_version[32];
		uint8_t os_version[128];
		__be32	 max_ct_len;

		uint8_t sym_name[256];
		__be32	 vendor_specific_info;
		__be32	 num_ports;
		uint8_t fabric_name[WWN_SIZE];
		uint8_t bios_name[32];
		uint8_t vendor_identifier[8];
	} a;
};

struct ct_fdmi1_hba_attributes {
	__be32	count;
	struct ct_fdmi_hba_attr entry[FDMI1_HBA_ATTR_COUNT];
};

struct ct_fdmi2_hba_attributes {
	__be32	count;
	struct ct_fdmi_hba_attr entry[FDMI2_HBA_ATTR_COUNT];
};

/*
 * FDMI Port attribute types.
 */
#define FDMI1_PORT_ATTR_COUNT		6
#define FDMI2_PORT_ATTR_COUNT		16
#define FDMI2_SMARTSAN_PORT_ATTR_COUNT	23

#define FDMI_PORT_FC4_TYPES		0x1
#define FDMI_PORT_SUPPORT_SPEED		0x2
#define FDMI_PORT_CURRENT_SPEED		0x3
#define FDMI_PORT_MAX_FRAME_SIZE	0x4
#define FDMI_PORT_OS_DEVICE_NAME	0x5
#define FDMI_PORT_HOST_NAME		0x6

#define FDMI_PORT_NODE_NAME		0x7
#define FDMI_PORT_NAME			0x8
#define FDMI_PORT_SYM_NAME		0x9
#define FDMI_PORT_TYPE			0xa
#define FDMI_PORT_SUPP_COS		0xb
#define FDMI_PORT_FABRIC_NAME		0xc
#define FDMI_PORT_FC4_TYPE		0xd
#define FDMI_PORT_STATE			0x101
#define FDMI_PORT_COUNT			0x102
#define FDMI_PORT_IDENTIFIER		0x103

#define FDMI_SMARTSAN_SERVICE		0xF100
#define FDMI_SMARTSAN_GUID		0xF101
#define FDMI_SMARTSAN_VERSION		0xF102
#define FDMI_SMARTSAN_PROD_NAME		0xF103
#define FDMI_SMARTSAN_PORT_INFO		0xF104
#define FDMI_SMARTSAN_QOS_SUPPORT	0xF105
#define FDMI_SMARTSAN_SECURITY_SUPPORT	0xF106

#define FDMI_PORT_SPEED_1GB		0x1
#define FDMI_PORT_SPEED_2GB		0x2
#define FDMI_PORT_SPEED_10GB		0x4
#define FDMI_PORT_SPEED_4GB		0x8
#define FDMI_PORT_SPEED_8GB		0x10
#define FDMI_PORT_SPEED_16GB		0x20
#define FDMI_PORT_SPEED_32GB		0x40
#define FDMI_PORT_SPEED_64GB		0x80
#define FDMI_PORT_SPEED_UNKNOWN		0x8000

#define FC_CLASS_2	0x04
#define FC_CLASS_3	0x08
#define FC_CLASS_2_3	0x0C

struct ct_fdmi_port_attr {
	__be16	type;
	__be16	len;
	union {
		uint8_t fc4_types[32];
		__be32	sup_speed;
		__be32	cur_speed;
		__be32	max_frame_size;
		uint8_t os_dev_name[32];
		uint8_t host_name[256];

		uint8_t node_name[WWN_SIZE];
		uint8_t port_name[WWN_SIZE];
		uint8_t port_sym_name[128];
		__be32	port_type;
		__be32	port_supported_cos;
		uint8_t fabric_name[WWN_SIZE];
		uint8_t port_fc4_type[32];
		__be32	 port_state;
		__be32	 num_ports;
		__be32	 port_id;

		uint8_t smartsan_service[24];
		uint8_t smartsan_guid[16];
		uint8_t smartsan_version[24];
		uint8_t smartsan_prod_name[16];
		__be32	 smartsan_port_info;
		__be32	 smartsan_qos_support;
		__be32	 smartsan_security_support;
	} a;
};

struct ct_fdmi1_port_attributes {
	__be32	 count;
	struct ct_fdmi_port_attr entry[FDMI1_PORT_ATTR_COUNT];
};

struct ct_fdmi2_port_attributes {
	__be32	count;
	struct ct_fdmi_port_attr entry[FDMI2_PORT_ATTR_COUNT];
};

#define FDMI_ATTR_TYPELEN(obj) \
	(sizeof((obj)->type) + sizeof((obj)->len))

#define FDMI_ATTR_ALIGNMENT(len) \
	(4 - ((len) & 3))

/* FDMI register call options */
#define CALLOPT_FDMI1		0
#define CALLOPT_FDMI2		1
#define CALLOPT_FDMI2_SMARTSAN	2

/* FDMI definitions. */
#define GRHL_CMD	0x100
#define GHAT_CMD	0x101
#define GRPL_CMD	0x102
#define GPAT_CMD	0x110

#define RHBA_CMD	0x200
#define RHBA_RSP_SIZE	16

#define RHAT_CMD	0x201

#define RPRT_CMD	0x210
#define RPRT_RSP_SIZE	24

#define RPA_CMD		0x211
#define RPA_RSP_SIZE	16
#define SMARTSAN_RPA_RSP_SIZE	24

#define DHBA_CMD	0x300
#define DHBA_REQ_SIZE	(16 + 8)
#define DHBA_RSP_SIZE	16

#define DHAT_CMD	0x301
#define DPRT_CMD	0x310
#define DPA_CMD		0x311

/* CT command header -- request/response common fields */
struct ct_cmd_hdr {
	uint8_t revision;
	uint8_t in_id[3];
	uint8_t gs_type;
	uint8_t gs_subtype;
	uint8_t options;
	uint8_t reserved;
};

/* CT command request */
struct ct_sns_req {
	struct ct_cmd_hdr header;
	__be16	command;
	__be16	max_rsp_size;
	uint8_t fragment_id;
	uint8_t reserved[3];

	union {
		/* GA_NXT, GPN_ID, GNN_ID, GFT_ID, GFPN_ID */
		struct {
			uint8_t reserved;
			be_id_t port_id;
		} port_id;

		struct {
			uint8_t reserved;
			uint8_t domain;
			uint8_t area;
			uint8_t port_type;
		} gpn_ft;

		struct {
			uint8_t port_type;
			uint8_t domain;
			uint8_t area;
			uint8_t reserved;
		} gid_pt;

		struct {
			uint8_t reserved;
			be_id_t port_id;
			uint8_t fc4_types[32];
		} rft_id;

		struct {
			uint8_t reserved;
			be_id_t port_id;
			uint16_t reserved2;
			uint8_t fc4_feature;
			uint8_t fc4_type;
		} rff_id;

		struct {
			uint8_t reserved;
			be_id_t port_id;
			uint8_t node_name[8];
		} rnn_id;

		struct {
			uint8_t node_name[8];
			uint8_t name_len;
			uint8_t sym_node_name[255];
		} rsnn_nn;

		struct {
			uint8_t hba_identifier[8];
		} ghat;

		struct {
			uint8_t hba_identifier[8];
			__be32	entry_count;
			uint8_t port_name[8];
			struct ct_fdmi2_hba_attributes attrs;
		} rhba;

		struct {
			uint8_t hba_identifier[8];
			struct ct_fdmi1_hba_attributes attrs;
		} rhat;

		struct {
			uint8_t port_name[8];
			struct ct_fdmi2_port_attributes attrs;
		} rpa;

		struct {
			uint8_t hba_identifier[8];
			uint8_t port_name[8];
			struct ct_fdmi2_port_attributes attrs;
		} rprt;

		struct {
			uint8_t port_name[8];
		} dhba;

		struct {
			uint8_t port_name[8];
		} dhat;

		struct {
			uint8_t port_name[8];
		} dprt;

		struct {
			uint8_t port_name[8];
		} dpa;

		struct {
			uint8_t port_name[8];
		} gpsc;

		struct {
			uint8_t reserved;
			uint8_t port_id[3];
		} gff_id;

		struct {
			uint8_t port_name[8];
		} gid_pn;
	} req;
};

/* CT command response header */
struct ct_rsp_hdr {
	struct ct_cmd_hdr header;
	__be16	response;
	uint16_t residual;
	uint8_t fragment_id;
	uint8_t reason_code;
	uint8_t explanation_code;
	uint8_t vendor_unique;
};

struct ct_sns_gid_pt_data {
	uint8_t control_byte;
	be_id_t port_id;
};

/* It's the same for both GPN_FT and GNN_FT */
struct ct_sns_gpnft_rsp {
	struct {
		struct ct_cmd_hdr header;
		uint16_t response;
		uint16_t residual;
		uint8_t fragment_id;
		uint8_t reason_code;
		uint8_t explanation_code;
		uint8_t vendor_unique;
	};
	/* Assume the largest number of targets for the union */
	struct ct_sns_gpn_ft_data {
		u8 control_byte;
		u8 port_id[3];
		u32 reserved;
		u8 port_name[8];
	} entries[1];
};

/* CT command response */
struct ct_sns_rsp {
	struct ct_rsp_hdr header;

	union {
		struct {
			uint8_t port_type;
			be_id_t port_id;
			uint8_t port_name[8];
			uint8_t sym_port_name_len;
			uint8_t sym_port_name[255];
			uint8_t node_name[8];
			uint8_t sym_node_name_len;
			uint8_t sym_node_name[255];
			uint8_t init_proc_assoc[8];
			uint8_t node_ip_addr[16];
			uint8_t class_of_service[4];
			uint8_t fc4_types[32];
			uint8_t ip_address[16];
			uint8_t fabric_port_name[8];
			uint8_t reserved;
			uint8_t hard_address[3];
		} ga_nxt;

		struct {
			/* Assume the largest number of targets for the union */
			struct ct_sns_gid_pt_data
			    entries[MAX_FIBRE_DEVICES_MAX];
		} gid_pt;

		struct {
			uint8_t port_name[8];
		} gpn_id;

		struct {
			uint8_t node_name[8];
		} gnn_id;

		struct {
			uint8_t fc4_types[32];
		} gft_id;

		struct {
			uint32_t entry_count;
			uint8_t port_name[8];
			struct ct_fdmi1_hba_attributes attrs;
		} ghat;

		struct {
			uint8_t port_name[8];
		} gfpn_id;

		struct {
			__be16	speeds;
			__be16	speed;
		} gpsc;

#define GFF_FCP_SCSI_OFFSET	7
#define GFF_NVME_OFFSET		23 /* type = 28h */
		struct {
			uint8_t fc4_features[128];
		} gff_id;
		struct {
			uint8_t reserved;
			uint8_t port_id[3];
		} gid_pn;
	} rsp;
};

struct ct_sns_pkt {
	union {
		struct ct_sns_req req;
		struct ct_sns_rsp rsp;
	} p;
};

struct ct_sns_gpnft_pkt {
	union {
		struct ct_sns_req req;
		struct ct_sns_gpnft_rsp rsp;
	} p;
};

enum scan_flags_t {
	SF_SCANNING = BIT_0,
	SF_QUEUED = BIT_1,
};

enum fc4type_t {
	FS_FC4TYPE_FCP	= BIT_0,
	FS_FC4TYPE_NVME	= BIT_1,
	FS_FCP_IS_N2N = BIT_7,
};

struct fab_scan_rp {
	port_id_t id;
	enum fc4type_t fc4type;
	u8 port_name[8];
	u8 node_name[8];
};

struct fab_scan {
	struct fab_scan_rp *l;
	u32 size;
	u16 scan_retry;
#define MAX_SCAN_RETRIES 5
	enum scan_flags_t scan_flags;
	struct delayed_work scan_work;
};

/*
 * SNS command structures -- for 2200 compatibility.
 */
#define	RFT_ID_SNS_SCMD_LEN	22
#define	RFT_ID_SNS_CMD_SIZE	60
#define	RFT_ID_SNS_DATA_SIZE	16

#define	RNN_ID_SNS_SCMD_LEN	10
#define	RNN_ID_SNS_CMD_SIZE	36
#define	RNN_ID_SNS_DATA_SIZE	16

#define	GA_NXT_SNS_SCMD_LEN	6
#define	GA_NXT_SNS_CMD_SIZE	28
#define	GA_NXT_SNS_DATA_SIZE	(620 + 16)

#define	GID_PT_SNS_SCMD_LEN	6
#define	GID_PT_SNS_CMD_SIZE	28
/*
 * Assume MAX_FIBRE_DEVICES_2100 as these defines are only used with older
 * adapters.
 */
#define	GID_PT_SNS_DATA_SIZE	(MAX_FIBRE_DEVICES_2100 * 4 + 16)

#define	GPN_ID_SNS_SCMD_LEN	6
#define	GPN_ID_SNS_CMD_SIZE	28
#define	GPN_ID_SNS_DATA_SIZE	(8 + 16)

#define	GNN_ID_SNS_SCMD_LEN	6
#define	GNN_ID_SNS_CMD_SIZE	28
#define	GNN_ID_SNS_DATA_SIZE	(8 + 16)

struct sns_cmd_pkt {
	union {
		struct {
			__le16	buffer_length;
			__le16	reserved_1;
			__le64	buffer_address __packed;
			__le16	subcommand_length;
			__le16	reserved_2;
			__le16	subcommand;
			__le16	size;
			uint32_t reserved_3;
			uint8_t param[36];
		} cmd;

		uint8_t rft_data[RFT_ID_SNS_DATA_SIZE];
		uint8_t rnn_data[RNN_ID_SNS_DATA_SIZE];
		uint8_t gan_data[GA_NXT_SNS_DATA_SIZE];
		uint8_t gid_data[GID_PT_SNS_DATA_SIZE];
		uint8_t gpn_data[GPN_ID_SNS_DATA_SIZE];
		uint8_t gnn_data[GNN_ID_SNS_DATA_SIZE];
	} p;
};

struct fw_blob {
	char *name;
	uint32_t segs[4];
	const struct firmware *fw;
};

/* Return data from MBC_GET_ID_LIST call. */
struct gid_list_info {
	uint8_t	al_pa;
	uint8_t	area;
	uint8_t	domain;
	uint8_t	loop_id_2100;	/* ISP2100/ISP2200 -- 4 bytes. */
	__le16	loop_id;	/* ISP23XX         -- 6 bytes. */
	uint16_t reserved_1;	/* ISP24XX         -- 8 bytes. */
};

/* NPIV */
typedef struct vport_info {
	uint8_t		port_name[WWN_SIZE];
	uint8_t		node_name[WWN_SIZE];
	int		vp_id;
	uint16_t	loop_id;
	unsigned long	host_no;
	uint8_t		port_id[3];
	int		loop_state;
} vport_info_t;

typedef struct vport_params {
	uint8_t 	port_name[WWN_SIZE];
	uint8_t 	node_name[WWN_SIZE];
	uint32_t 	options;
#define	VP_OPTS_RETRY_ENABLE	BIT_0
#define	VP_OPTS_VP_DISABLE	BIT_1
} vport_params_t;

/* NPIV - return codes of VP create and modify */
#define VP_RET_CODE_OK			0
#define VP_RET_CODE_FATAL		1
#define VP_RET_CODE_WRONG_ID		2
#define VP_RET_CODE_WWPN		3
#define VP_RET_CODE_RESOURCES		4
#define VP_RET_CODE_NO_MEM		5
#define VP_RET_CODE_NOT_FOUND		6

struct qla_hw_data;
struct rsp_que;
/*
 * ISP operations
 */
struct isp_operations {

	int (*pci_config) (struct scsi_qla_host *);
	int (*reset_chip)(struct scsi_qla_host *);
	int (*chip_diag) (struct scsi_qla_host *);
	void (*config_rings) (struct scsi_qla_host *);
	int (*reset_adapter)(struct scsi_qla_host *);
	int (*nvram_config) (struct scsi_qla_host *);
	void (*update_fw_options) (struct scsi_qla_host *);
	int (*load_risc) (struct scsi_qla_host *, uint32_t *);

	char * (*pci_info_str)(struct scsi_qla_host *, char *, size_t);
	char * (*fw_version_str)(struct scsi_qla_host *, char *, size_t);

	irq_handler_t intr_handler;
	void (*enable_intrs) (struct qla_hw_data *);
	void (*disable_intrs) (struct qla_hw_data *);

	int (*abort_command) (srb_t *);
	int (*target_reset) (struct fc_port *, uint64_t, int);
	int (*lun_reset) (struct fc_port *, uint64_t, int);
	int (*fabric_login) (struct scsi_qla_host *, uint16_t, uint8_t,
		uint8_t, uint8_t, uint16_t *, uint8_t);
	int (*fabric_logout) (struct scsi_qla_host *, uint16_t, uint8_t,
	    uint8_t, uint8_t);

	uint16_t (*calc_req_entries) (uint16_t);
	void (*build_iocbs) (srb_t *, cmd_entry_t *, uint16_t);
	void *(*prep_ms_iocb) (struct scsi_qla_host *, struct ct_arg *);
	void *(*prep_ms_fdmi_iocb) (struct scsi_qla_host *, uint32_t,
	    uint32_t);

	uint8_t *(*read_nvram)(struct scsi_qla_host *, void *,
		uint32_t, uint32_t);
	int (*write_nvram)(struct scsi_qla_host *, void *, uint32_t,
		uint32_t);

	void (*fw_dump)(struct scsi_qla_host *vha);
	void (*mpi_fw_dump)(struct scsi_qla_host *, int);

	/* Context: task, might sleep */
	int (*beacon_on) (struct scsi_qla_host *);
	int (*beacon_off) (struct scsi_qla_host *);

	void (*beacon_blink) (struct scsi_qla_host *);

	void *(*read_optrom)(struct scsi_qla_host *, void *,
		uint32_t, uint32_t);
	int (*write_optrom)(struct scsi_qla_host *, void *, uint32_t,
		uint32_t);

	int (*get_flash_version) (struct scsi_qla_host *, void *);
	int (*start_scsi) (srb_t *);
	int (*start_scsi_mq) (srb_t *);

	/* Context: task, might sleep */
	int (*abort_isp) (struct scsi_qla_host *);

	int (*iospace_config)(struct qla_hw_data *);
	int (*initialize_adapter)(struct scsi_qla_host *);
};

/* MSI-X Support *************************************************************/

#define QLA_MSIX_CHIP_REV_24XX	3
#define QLA_MSIX_FW_MODE(m)	(((m) & (BIT_7|BIT_8|BIT_9)) >> 7)
#define QLA_MSIX_FW_MODE_1(m)	(QLA_MSIX_FW_MODE(m) == 1)

#define QLA_BASE_VECTORS	2 /* default + RSP */
#define QLA_MSIX_RSP_Q			0x01
#define QLA_ATIO_VECTOR		0x02
#define QLA_MSIX_QPAIR_MULTIQ_RSP_Q	0x03
#define QLA_MSIX_QPAIR_MULTIQ_RSP_Q_HS	0x04

#define QLA_MIDX_DEFAULT	0
#define QLA_MIDX_RSP_Q		1
#define QLA_PCI_MSIX_CONTROL	0xa2
#define QLA_83XX_PCI_MSIX_CONTROL	0x92

struct scsi_qla_host;


#define QLA83XX_RSPQ_MSIX_ENTRY_NUMBER 1 /* refer to qla83xx_msix_entries */

struct qla_msix_entry {
	int have_irq;
	int in_use;
	uint32_t vector;
	uint16_t entry;
	char name[30];
	void *handle;
	int cpuid;
};

#define	WATCH_INTERVAL		1       /* number of seconds */

/* Work events.  */
enum qla_work_type {
	QLA_EVT_AEN,
	QLA_EVT_IDC_ACK,
	QLA_EVT_ASYNC_LOGIN,
	QLA_EVT_ASYNC_LOGOUT,
	QLA_EVT_ASYNC_ADISC,
	QLA_EVT_UEVENT,
	QLA_EVT_AENFX,
	QLA_EVT_GPNID,
	QLA_EVT_UNMAP,
	QLA_EVT_NEW_SESS,
	QLA_EVT_GPDB,
	QLA_EVT_PRLI,
	QLA_EVT_GPSC,
	QLA_EVT_GNL,
	QLA_EVT_NACK,
	QLA_EVT_RELOGIN,
	QLA_EVT_ASYNC_PRLO,
	QLA_EVT_ASYNC_PRLO_DONE,
	QLA_EVT_GPNFT,
	QLA_EVT_GPNFT_DONE,
	QLA_EVT_GNNFT_DONE,
	QLA_EVT_GNNID,
	QLA_EVT_GFPNID,
	QLA_EVT_SP_RETRY,
	QLA_EVT_IIDMA,
	QLA_EVT_ELS_PLOGI,
	QLA_EVT_SA_REPLACE,
};


struct qla_work_evt {
	struct list_head	list;
	enum qla_work_type	type;
	u32			flags;
#define QLA_EVT_FLAG_FREE	0x1

	union {
		struct {
			enum fc_host_event_code code;
			u32 data;
		} aen;
		struct {
#define QLA_IDC_ACK_REGS	7
			uint16_t mb[QLA_IDC_ACK_REGS];
		} idc_ack;
		struct {
			struct fc_port *fcport;
#define QLA_LOGIO_LOGIN_RETRIED	BIT_0
			u16 data[2];
		} logio;
		struct {
			u32 code;
#define QLA_UEVENT_CODE_FW_DUMP	0
		} uevent;
		struct {
			uint32_t        evtcode;
			uint32_t        mbx[8];
			uint32_t        count;
		} aenfx;
		struct {
			srb_t *sp;
		} iosb;
		struct {
			port_id_t id;
		} gpnid;
		struct {
			port_id_t id;
			u8 port_name[8];
			u8 node_name[8];
			void *pla;
			u8 fc4_type;
		} new_sess;
		struct { /*Get PDB, Get Speed, update fcport, gnl, gidpn */
			fc_port_t *fcport;
			u8 opt;
		} fcport;
		struct {
			fc_port_t *fcport;
			u8 iocb[IOCB_SIZE];
			int type;
		} nack;
		struct {
			u8 fc4_type;
			srb_t *sp;
		} gpnft;
		struct {
			struct edif_sa_ctl	*sa_ctl;
			fc_port_t *fcport;
			uint16_t nport_handle;
		} sa_update;
	 } u;
};

struct qla_chip_state_84xx {
	struct list_head list;
	struct kref kref;

	void *bus;
	spinlock_t access_lock;
	struct mutex fw_update_mutex;
	uint32_t fw_update;
	uint32_t op_fw_version;
	uint32_t op_fw_size;
	uint32_t op_fw_seq_size;
	uint32_t diag_fw_version;
	uint32_t gold_fw_version;
};

struct qla_dif_statistics {
	uint64_t dif_input_bytes;
	uint64_t dif_output_bytes;
	uint64_t dif_input_requests;
	uint64_t dif_output_requests;
	uint32_t dif_guard_err;
	uint32_t dif_ref_tag_err;
	uint32_t dif_app_tag_err;
};

struct qla_statistics {
	uint32_t total_isp_aborts;
	uint64_t input_bytes;
	uint64_t output_bytes;
	uint64_t input_requests;
	uint64_t output_requests;
	uint32_t control_requests;

	uint64_t jiffies_at_last_reset;
	uint32_t stat_max_pend_cmds;
	uint32_t stat_max_qfull_cmds_alloc;
	uint32_t stat_max_qfull_cmds_dropped;

	struct qla_dif_statistics qla_dif_stats;
};

struct bidi_statistics {
	unsigned long long io_count;
	unsigned long long transfer_bytes;
};

struct qla_tc_param {
	struct scsi_qla_host *vha;
	uint32_t blk_sz;
	uint32_t bufflen;
	struct scatterlist *sg;
	struct scatterlist *prot_sg;
	struct crc_context *ctx;
	uint8_t *ctx_dsd_alloced;
};

/* Multi queue support */
#define MBC_INITIALIZE_MULTIQ 0x1f
#define QLA_QUE_PAGE 0X1000
#define QLA_MQ_SIZE 32
#define QLA_MAX_QUEUES 256
#define ISP_QUE_REG(ha, id) \
	((ha->mqenable || IS_QLA83XX(ha) || \
	  IS_QLA27XX(ha) || IS_QLA28XX(ha)) ? \
	 ((void __iomem *)ha->mqiobase + (QLA_QUE_PAGE * id)) :\
	 ((void __iomem *)ha->iobase))
#define QLA_REQ_QUE_ID(tag) \
	((tag < QLA_MAX_QUEUES && tag > 0) ? tag : 0)
#define QLA_DEFAULT_QUE_QOS 5
#define QLA_PRECONFIG_VPORTS 32
#define QLA_MAX_VPORTS_QLA24XX	128
#define QLA_MAX_VPORTS_QLA25XX	256

struct qla_tgt_counters {
	uint64_t qla_core_sbt_cmd;
	uint64_t core_qla_que_buf;
	uint64_t qla_core_ret_ctio;
	uint64_t core_qla_snd_status;
	uint64_t qla_core_ret_sta_ctio;
	uint64_t core_qla_free_cmd;
	uint64_t num_q_full_sent;
	uint64_t num_alloc_iocb_failed;
	uint64_t num_term_xchg_sent;
};

struct qla_counters {
	uint64_t input_bytes;
	uint64_t input_requests;
	uint64_t output_bytes;
	uint64_t output_requests;

};

struct qla_qpair;

/* Response queue data structure */
struct rsp_que {
	dma_addr_t  dma;
	response_t *ring;
	response_t *ring_ptr;
	__le32	__iomem *rsp_q_in;	/* FWI2-capable only. */
	__le32	__iomem *rsp_q_out;
	uint16_t  ring_index;
	uint16_t  out_ptr;
	uint16_t  *in_ptr;		/* queue shadow in index */
	uint16_t  length;
	uint16_t  options;
	uint16_t  rid;
	uint16_t  id;
	uint16_t  vp_idx;
	struct qla_hw_data *hw;
	struct qla_msix_entry *msix;
	struct req_que *req;
	srb_t *status_srb; /* status continuation entry */
	struct qla_qpair *qpair;

	dma_addr_t  dma_fx00;
	response_t *ring_fx00;
	uint16_t  length_fx00;
	uint8_t rsp_pkt[REQUEST_ENTRY_SIZE];
};

/* Request queue data structure */
struct req_que {
	dma_addr_t  dma;
	request_t *ring;
	request_t *ring_ptr;
	__le32	__iomem *req_q_in;	/* FWI2-capable only. */
	__le32	__iomem *req_q_out;
	uint16_t  ring_index;
	uint16_t  in_ptr;
	uint16_t  *out_ptr;		/* queue shadow out index */
	uint16_t  cnt;
	uint16_t  length;
	uint16_t  options;
	uint16_t  rid;
	uint16_t  id;
	uint16_t  qos;
	uint16_t  vp_idx;
	struct rsp_que *rsp;
	srb_t **outstanding_cmds;
	uint32_t current_outstanding_cmd;
	uint16_t num_outstanding_cmds;
	int max_q_depth;

	dma_addr_t  dma_fx00;
	request_t *ring_fx00;
	uint16_t  length_fx00;
	uint8_t req_pkt[REQUEST_ENTRY_SIZE];
};

struct qla_fw_resources {
	u16 iocbs_total;
	u16 iocbs_limit;
	u16 iocbs_qp_limit;
	u16 iocbs_used;
};

#define QLA_IOCB_PCT_LIMIT 95

/*Queue pair data structure */
struct qla_qpair {
	spinlock_t qp_lock;
	atomic_t ref_count;
	uint32_t lun_cnt;
	/*
	 * For qpair 0, qp_lock_ptr will point at hardware_lock due to
	 * legacy code. For other Qpair(s), it will point at qp_lock.
	 */
	spinlock_t *qp_lock_ptr;
	struct scsi_qla_host *vha;
	u32 chip_reset;

	/* distill these fields down to 'online=0/1'
	 * ha->flags.eeh_busy
	 * ha->flags.pci_channel_io_perm_failure
	 * base_vha->loop_state
	 */
	uint32_t online:1;
	/* move vha->flags.difdix_supported here */
	uint32_t difdix_supported:1;
	uint32_t delete_in_progress:1;
	uint32_t fw_started:1;
	uint32_t enable_class_2:1;
	uint32_t enable_explicit_conf:1;
	uint32_t use_shadow_reg:1;
	uint32_t rcv_intr:1;

	uint16_t id;			/* qp number used with FW */
	uint16_t vp_idx;		/* vport ID */
	mempool_t *srb_mempool;

	struct pci_dev  *pdev;
	void (*reqq_start_iocbs)(struct qla_qpair *);

	/* to do: New driver: move queues to here instead of pointers */
	struct req_que *req;
	struct rsp_que *rsp;
	struct atio_que *atio;
	struct qla_msix_entry *msix; /* point to &ha->msix_entries[x] */
	struct qla_hw_data *hw;
	struct work_struct q_work;
	struct qla_counters counters;

	struct list_head qp_list_elem; /* vha->qp_list */
	struct list_head hints_list;

	uint16_t retry_term_cnt;
	__le32	retry_term_exchg_addr;
	uint64_t retry_term_jiff;
	struct qla_tgt_counters tgt_counters;
	uint16_t cpuid;
	struct qla_fw_resources fwres ____cacheline_aligned;
	u32	cmd_cnt;
	u32	cmd_completion_cnt;
<<<<<<< HEAD
=======
	u32	prev_completion_cnt;
>>>>>>> df0cc57e
};

/* Place holder for FW buffer parameters */
struct qlfc_fw {
	void *fw_buf;
	dma_addr_t fw_dma;
	uint32_t len;
};

struct rdp_req_payload {
	uint32_t	els_request;
	uint32_t	desc_list_len;

	/* NPIV descriptor */
	struct {
		uint32_t desc_tag;
		uint32_t desc_len;
		uint8_t  reserved;
		uint8_t  nport_id[3];
	} npiv_desc;
};

struct rdp_rsp_payload {
	struct {
		__be32	cmd;
		__be32	len;
	} hdr;

	/* LS Request Info descriptor */
	struct {
		__be32	desc_tag;
		__be32	desc_len;
		__be32	req_payload_word_0;
	} ls_req_info_desc;

	/* LS Request Info descriptor */
	struct {
		__be32	desc_tag;
		__be32	desc_len;
		__be32	req_payload_word_0;
	} ls_req_info_desc2;

	/* SFP diagnostic param descriptor */
	struct {
		__be32	desc_tag;
		__be32	desc_len;
		__be16	temperature;
		__be16	vcc;
		__be16	tx_bias;
		__be16	tx_power;
		__be16	rx_power;
		__be16	sfp_flags;
	} sfp_diag_desc;

	/* Port Speed Descriptor */
	struct {
		__be32	desc_tag;
		__be32	desc_len;
		__be16	speed_capab;
		__be16	operating_speed;
	} port_speed_desc;

	/* Link Error Status Descriptor */
	struct {
		__be32	desc_tag;
		__be32	desc_len;
		__be32	link_fail_cnt;
		__be32	loss_sync_cnt;
		__be32	loss_sig_cnt;
		__be32	prim_seq_err_cnt;
		__be32	inval_xmit_word_cnt;
		__be32	inval_crc_cnt;
		uint8_t  pn_port_phy_type;
		uint8_t  reserved[3];
	} ls_err_desc;

	/* Port name description with diag param */
	struct {
		__be32	desc_tag;
		__be32	desc_len;
		uint8_t WWNN[WWN_SIZE];
		uint8_t WWPN[WWN_SIZE];
	} port_name_diag_desc;

	/* Port Name desc for Direct attached Fx_Port or Nx_Port */
	struct {
		__be32	desc_tag;
		__be32	desc_len;
		uint8_t WWNN[WWN_SIZE];
		uint8_t WWPN[WWN_SIZE];
	} port_name_direct_desc;

	/* Buffer Credit descriptor */
	struct {
		__be32	desc_tag;
		__be32	desc_len;
		__be32	fcport_b2b;
		__be32	attached_fcport_b2b;
		__be32	fcport_rtt;
	} buffer_credit_desc;

	/* Optical Element Data Descriptor */
	struct {
		__be32	desc_tag;
		__be32	desc_len;
		__be16	high_alarm;
		__be16	low_alarm;
		__be16	high_warn;
		__be16	low_warn;
		__be32	element_flags;
	} optical_elmt_desc[5];

	/* Optical Product Data Descriptor */
	struct {
		__be32	desc_tag;
		__be32	desc_len;
		uint8_t  vendor_name[16];
		uint8_t  part_number[16];
		uint8_t  serial_number[16];
		uint8_t  revision[4];
		uint8_t  date[8];
	} optical_prod_desc;
};

#define RDP_DESC_LEN(obj) \
	(sizeof(obj) - sizeof((obj).desc_tag) - sizeof((obj).desc_len))

#define RDP_PORT_SPEED_1GB		BIT_15
#define RDP_PORT_SPEED_2GB		BIT_14
#define RDP_PORT_SPEED_4GB		BIT_13
#define RDP_PORT_SPEED_10GB		BIT_12
#define RDP_PORT_SPEED_8GB		BIT_11
#define RDP_PORT_SPEED_16GB		BIT_10
#define RDP_PORT_SPEED_32GB		BIT_9
#define RDP_PORT_SPEED_64GB             BIT_8
#define RDP_PORT_SPEED_UNKNOWN		BIT_0

struct scsi_qlt_host {
	void *target_lport_ptr;
	struct mutex tgt_mutex;
	struct mutex tgt_host_action_mutex;
	struct qla_tgt *qla_tgt;
};

struct qlt_hw_data {
	/* Protected by hw lock */
	uint32_t node_name_set:1;

	dma_addr_t atio_dma;	/* Physical address. */
	struct atio *atio_ring;	/* Base virtual address */
	struct atio *atio_ring_ptr;	/* Current address. */
	uint16_t atio_ring_index; /* Current index. */
	uint16_t atio_q_length;
	__le32 __iomem *atio_q_in;
	__le32 __iomem *atio_q_out;

	const struct qla_tgt_func_tmpl *tgt_ops;
	struct qla_tgt_vp_map *tgt_vp_map;

	int saved_set;
	__le16	saved_exchange_count;
	__le32	saved_firmware_options_1;
	__le32	saved_firmware_options_2;
	__le32	saved_firmware_options_3;
	uint8_t saved_firmware_options[2];
	uint8_t saved_add_firmware_options[2];

	uint8_t tgt_node_name[WWN_SIZE];

	struct dentry *dfs_tgt_sess;
	struct dentry *dfs_tgt_port_database;
	struct dentry *dfs_naqp;

	struct list_head q_full_list;
	uint32_t num_pend_cmds;
	uint32_t num_qfull_cmds_alloc;
	uint32_t num_qfull_cmds_dropped;
	spinlock_t q_full_lock;
	uint32_t leak_exchg_thresh_hold;
	spinlock_t sess_lock;
	int num_act_qpairs;
#define DEFAULT_NAQP 2
	spinlock_t atio_lock ____cacheline_aligned;
};

#define MAX_QFULL_CMDS_ALLOC	8192
#define Q_FULL_THRESH_HOLD_PERCENT 90
#define Q_FULL_THRESH_HOLD(ha) \
	((ha->cur_fw_xcb_count/100) * Q_FULL_THRESH_HOLD_PERCENT)

#define LEAK_EXCHG_THRESH_HOLD_PERCENT 75	/* 75 percent */

struct qla_hw_data_stat {
	u32 num_fw_dump;
	u32 num_mpi_reset;
};

/* refer to pcie_do_recovery reference */
typedef enum {
	QLA_PCI_RESUME,
	QLA_PCI_ERR_DETECTED,
	QLA_PCI_MMIO_ENABLED,
	QLA_PCI_SLOT_RESET,
} pci_error_state_t;
/*
 * Qlogic host adapter specific data structure.
*/
struct qla_hw_data {
	struct pci_dev  *pdev;
	/* SRB cache. */
#define SRB_MIN_REQ     128
	mempool_t       *srb_mempool;

	volatile struct {
		uint32_t	mbox_int		:1;
		uint32_t	mbox_busy		:1;
		uint32_t	disable_risc_code_load	:1;
		uint32_t	enable_64bit_addressing	:1;
		uint32_t	enable_lip_reset	:1;
		uint32_t	enable_target_reset	:1;
		uint32_t	enable_lip_full_login	:1;
		uint32_t	enable_led_scheme	:1;

		uint32_t	msi_enabled		:1;
		uint32_t	msix_enabled		:1;
		uint32_t	disable_serdes		:1;
		uint32_t	gpsc_supported		:1;
		uint32_t	npiv_supported		:1;
		uint32_t	pci_channel_io_perm_failure	:1;
		uint32_t	fce_enabled		:1;
		uint32_t	fac_supported		:1;

		uint32_t	chip_reset_done		:1;
		uint32_t	running_gold_fw		:1;
		uint32_t	eeh_busy		:1;
		uint32_t	disable_msix_handshake	:1;
		uint32_t	fcp_prio_enabled	:1;
		uint32_t	isp82xx_fw_hung:1;
		uint32_t	nic_core_hung:1;

		uint32_t	quiesce_owner:1;
		uint32_t	nic_core_reset_hdlr_active:1;
		uint32_t	nic_core_reset_owner:1;
		uint32_t	isp82xx_no_md_cap:1;
		uint32_t	host_shutting_down:1;
		uint32_t	idc_compl_status:1;
		uint32_t        mr_reset_hdlr_active:1;
		uint32_t        mr_intr_valid:1;

		uint32_t        dport_enabled:1;
		uint32_t	fawwpn_enabled:1;
		uint32_t	exlogins_enabled:1;
		uint32_t	exchoffld_enabled:1;

		uint32_t	lip_ae:1;
		uint32_t	n2n_ae:1;
		uint32_t	fw_started:1;
		uint32_t	fw_init_done:1;

		uint32_t	lr_detected:1;

		uint32_t	rida_fmt2:1;
		uint32_t	purge_mbox:1;
		uint32_t        n2n_bigger:1;
		uint32_t	secure_adapter:1;
		uint32_t	secure_fw:1;
				/* Supported by Adapter */
		uint32_t	scm_supported_a:1;
				/* Supported by Firmware */
		uint32_t	scm_supported_f:1;
				/* Enabled in Driver */
		uint32_t	scm_enabled:1;
		uint32_t	edif_hw:1;
		uint32_t	edif_enabled:1;
		uint32_t	n2n_fw_acc_sec:1;
		uint32_t	plogi_template_valid:1;
		uint32_t	port_isolated:1;
	} flags;

	uint16_t max_exchg;
	uint16_t lr_distance;	/* 32G & above */
#define LR_DISTANCE_5K  1
#define LR_DISTANCE_10K 0

	/* This spinlock is used to protect "io transactions", you must
	* acquire it before doing any IO to the card, eg with RD_REG*() and
	* WRT_REG*() for the duration of your entire commandtransaction.
	*
	* This spinlock is of lower priority than the io request lock.
	*/

	spinlock_t	hardware_lock ____cacheline_aligned;
	int		bars;
	int		mem_only;
	device_reg_t *iobase;           /* Base I/O address */
	resource_size_t pio_address;

#define MIN_IOBASE_LEN          0x100
	dma_addr_t		bar0_hdl;

	void __iomem *cregbase;
	dma_addr_t		bar2_hdl;
#define BAR0_LEN_FX00			(1024 * 1024)
#define BAR2_LEN_FX00			(128 * 1024)

	uint32_t		rqstq_intr_code;
	uint32_t		mbx_intr_code;
	uint32_t		req_que_len;
	uint32_t		rsp_que_len;
	uint32_t		req_que_off;
	uint32_t		rsp_que_off;

	/* Multi queue data structs */
	device_reg_t *mqiobase;
	device_reg_t *msixbase;
	uint16_t        msix_count;
	uint8_t         mqenable;
	struct req_que **req_q_map;
	struct rsp_que **rsp_q_map;
	struct qla_qpair **queue_pair_map;
	unsigned long req_qid_map[(QLA_MAX_QUEUES / 8) / sizeof(unsigned long)];
	unsigned long rsp_qid_map[(QLA_MAX_QUEUES / 8) / sizeof(unsigned long)];
	unsigned long qpair_qid_map[(QLA_MAX_QUEUES / 8)
		/ sizeof(unsigned long)];
	uint8_t 	max_req_queues;
	uint8_t 	max_rsp_queues;
	uint8_t		max_qpairs;
	uint8_t		num_qpairs;
	struct qla_qpair *base_qpair;
	struct qla_npiv_entry *npiv_info;
	uint16_t	nvram_npiv_size;

	uint16_t        switch_cap;
#define FLOGI_SEQ_DEL           BIT_8
#define FLOGI_MID_SUPPORT       BIT_10
#define FLOGI_VSAN_SUPPORT      BIT_12
#define FLOGI_SP_SUPPORT        BIT_13

	uint8_t		port_no;		/* Physical port of adapter */
	uint8_t		exch_starvation;

	/* Timeout timers. */
	uint8_t 	loop_down_abort_time;    /* port down timer */
	atomic_t	loop_down_timer;         /* loop down timer */
	uint8_t		link_down_timeout;       /* link down timeout */
	uint16_t	max_loop_id;
	uint16_t	max_fibre_devices;	/* Maximum number of targets */

	uint16_t	fb_rev;
	uint16_t	min_external_loopid;    /* First external loop Id */

#define PORT_SPEED_UNKNOWN 0xFFFF
#define PORT_SPEED_1GB  0x00
#define PORT_SPEED_2GB  0x01
#define PORT_SPEED_AUTO 0x02
#define PORT_SPEED_4GB  0x03
#define PORT_SPEED_8GB  0x04
#define PORT_SPEED_16GB 0x05
#define PORT_SPEED_32GB 0x06
#define PORT_SPEED_64GB 0x07
#define PORT_SPEED_10GB	0x13
	uint16_t	link_data_rate;         /* F/W operating speed */
	uint16_t	set_data_rate;		/* Set by user */

	uint8_t		current_topology;
	uint8_t		prev_topology;
#define ISP_CFG_NL	1
#define ISP_CFG_N	2
#define ISP_CFG_FL	4
#define ISP_CFG_F	8

	uint8_t		operating_mode;         /* F/W operating mode */
#define LOOP      0
#define P2P       1
#define LOOP_P2P  2
#define P2P_LOOP  3
	uint8_t		interrupts_on;
	uint32_t	isp_abort_cnt;
#define PCI_DEVICE_ID_QLOGIC_ISP2532    0x2532
#define PCI_DEVICE_ID_QLOGIC_ISP8432    0x8432
#define PCI_DEVICE_ID_QLOGIC_ISP8001	0x8001
#define PCI_DEVICE_ID_QLOGIC_ISP8031	0x8031
#define PCI_DEVICE_ID_QLOGIC_ISP2031	0x2031
#define PCI_DEVICE_ID_QLOGIC_ISP2071	0x2071
#define PCI_DEVICE_ID_QLOGIC_ISP2271	0x2271
#define PCI_DEVICE_ID_QLOGIC_ISP2261	0x2261
#define PCI_DEVICE_ID_QLOGIC_ISP2061	0x2061
#define PCI_DEVICE_ID_QLOGIC_ISP2081	0x2081
#define PCI_DEVICE_ID_QLOGIC_ISP2089	0x2089
#define PCI_DEVICE_ID_QLOGIC_ISP2281	0x2281
#define PCI_DEVICE_ID_QLOGIC_ISP2289	0x2289

	uint32_t	isp_type;
#define DT_ISP2100                      BIT_0
#define DT_ISP2200                      BIT_1
#define DT_ISP2300                      BIT_2
#define DT_ISP2312                      BIT_3
#define DT_ISP2322                      BIT_4
#define DT_ISP6312                      BIT_5
#define DT_ISP6322                      BIT_6
#define DT_ISP2422                      BIT_7
#define DT_ISP2432                      BIT_8
#define DT_ISP5422                      BIT_9
#define DT_ISP5432                      BIT_10
#define DT_ISP2532                      BIT_11
#define DT_ISP8432                      BIT_12
#define DT_ISP8001			BIT_13
#define DT_ISP8021			BIT_14
#define DT_ISP2031			BIT_15
#define DT_ISP8031			BIT_16
#define DT_ISPFX00			BIT_17
#define DT_ISP8044			BIT_18
#define DT_ISP2071			BIT_19
#define DT_ISP2271			BIT_20
#define DT_ISP2261			BIT_21
#define DT_ISP2061			BIT_22
#define DT_ISP2081			BIT_23
#define DT_ISP2089			BIT_24
#define DT_ISP2281			BIT_25
#define DT_ISP2289			BIT_26
#define DT_ISP_LAST			(DT_ISP2289 << 1)

	uint32_t	device_type;
#define DT_T10_PI                       BIT_25
#define DT_IIDMA                        BIT_26
#define DT_FWI2                         BIT_27
#define DT_ZIO_SUPPORTED                BIT_28
#define DT_OEM_001                      BIT_29
#define DT_ISP2200A                     BIT_30
#define DT_EXTENDED_IDS                 BIT_31

#define DT_MASK(ha)     ((ha)->isp_type & (DT_ISP_LAST - 1))
#define IS_QLA2100(ha)  (DT_MASK(ha) & DT_ISP2100)
#define IS_QLA2200(ha)  (DT_MASK(ha) & DT_ISP2200)
#define IS_QLA2300(ha)  (DT_MASK(ha) & DT_ISP2300)
#define IS_QLA2312(ha)  (DT_MASK(ha) & DT_ISP2312)
#define IS_QLA2322(ha)  (DT_MASK(ha) & DT_ISP2322)
#define IS_QLA6312(ha)  (DT_MASK(ha) & DT_ISP6312)
#define IS_QLA6322(ha)  (DT_MASK(ha) & DT_ISP6322)
#define IS_QLA2422(ha)  (DT_MASK(ha) & DT_ISP2422)
#define IS_QLA2432(ha)  (DT_MASK(ha) & DT_ISP2432)
#define IS_QLA5422(ha)  (DT_MASK(ha) & DT_ISP5422)
#define IS_QLA5432(ha)  (DT_MASK(ha) & DT_ISP5432)
#define IS_QLA2532(ha)  (DT_MASK(ha) & DT_ISP2532)
#define IS_QLA8432(ha)  (DT_MASK(ha) & DT_ISP8432)
#define IS_QLA8001(ha)	(DT_MASK(ha) & DT_ISP8001)
#define IS_QLA81XX(ha)	(IS_QLA8001(ha))
#define IS_QLA82XX(ha)	(DT_MASK(ha) & DT_ISP8021)
#define IS_QLA8044(ha)  (DT_MASK(ha) & DT_ISP8044)
#define IS_QLA2031(ha)	(DT_MASK(ha) & DT_ISP2031)
#define IS_QLA8031(ha)	(DT_MASK(ha) & DT_ISP8031)
#define IS_QLAFX00(ha)	(DT_MASK(ha) & DT_ISPFX00)
#define IS_QLA2071(ha)	(DT_MASK(ha) & DT_ISP2071)
#define IS_QLA2271(ha)	(DT_MASK(ha) & DT_ISP2271)
#define IS_QLA2261(ha)	(DT_MASK(ha) & DT_ISP2261)
#define IS_QLA2081(ha)	(DT_MASK(ha) & DT_ISP2081)
#define IS_QLA2281(ha)	(DT_MASK(ha) & DT_ISP2281)

#define IS_QLA23XX(ha)  (IS_QLA2300(ha) || IS_QLA2312(ha) || IS_QLA2322(ha) || \
			IS_QLA6312(ha) || IS_QLA6322(ha))
#define IS_QLA24XX(ha)  (IS_QLA2422(ha) || IS_QLA2432(ha))
#define IS_QLA54XX(ha)  (IS_QLA5422(ha) || IS_QLA5432(ha))
#define IS_QLA25XX(ha)  (IS_QLA2532(ha))
#define IS_QLA83XX(ha)	(IS_QLA2031(ha) || IS_QLA8031(ha))
#define IS_QLA84XX(ha)  (IS_QLA8432(ha))
#define IS_QLA27XX(ha)  (IS_QLA2071(ha) || IS_QLA2271(ha) || IS_QLA2261(ha))
#define IS_QLA28XX(ha)	(IS_QLA2081(ha) || IS_QLA2281(ha))
#define IS_QLA24XX_TYPE(ha)     (IS_QLA24XX(ha) || IS_QLA54XX(ha) || \
				IS_QLA84XX(ha))
#define IS_CNA_CAPABLE(ha)	(IS_QLA81XX(ha) || IS_QLA82XX(ha) || \
				IS_QLA8031(ha) || IS_QLA8044(ha))
#define IS_P3P_TYPE(ha)		(IS_QLA82XX(ha) || IS_QLA8044(ha))
#define IS_QLA2XXX_MIDTYPE(ha)	(IS_QLA24XX(ha) || IS_QLA84XX(ha) || \
				IS_QLA25XX(ha) || IS_QLA81XX(ha) || \
				IS_QLA82XX(ha) || IS_QLA83XX(ha) || \
				IS_QLA8044(ha) || IS_QLA27XX(ha) || \
				IS_QLA28XX(ha))
#define IS_MSIX_NACK_CAPABLE(ha) (IS_QLA81XX(ha) || IS_QLA83XX(ha) || \
				IS_QLA27XX(ha) || IS_QLA28XX(ha))
#define IS_NOPOLLING_TYPE(ha)	(IS_QLA81XX(ha) && (ha)->flags.msix_enabled)
#define IS_FAC_REQUIRED(ha)	(IS_QLA81XX(ha) || IS_QLA83XX(ha) || \
				IS_QLA27XX(ha) || IS_QLA28XX(ha))
#define IS_NOCACHE_VPD_TYPE(ha)	(IS_QLA81XX(ha) || IS_QLA83XX(ha) || \
				IS_QLA27XX(ha) || IS_QLA28XX(ha))
#define IS_ALOGIO_CAPABLE(ha)	(IS_QLA23XX(ha) || IS_FWI2_CAPABLE(ha))

#define IS_T10_PI_CAPABLE(ha)   ((ha)->device_type & DT_T10_PI)
#define IS_IIDMA_CAPABLE(ha)    ((ha)->device_type & DT_IIDMA)
#define IS_FWI2_CAPABLE(ha)     ((ha)->device_type & DT_FWI2)
#define IS_ZIO_SUPPORTED(ha)    ((ha)->device_type & DT_ZIO_SUPPORTED)
#define IS_OEM_001(ha)          ((ha)->device_type & DT_OEM_001)
#define HAS_EXTENDED_IDS(ha)    ((ha)->device_type & DT_EXTENDED_IDS)
#define IS_CT6_SUPPORTED(ha)	((ha)->device_type & DT_CT6_SUPPORTED)
#define IS_MQUE_CAPABLE(ha)	((ha)->mqenable || IS_QLA83XX(ha) || \
				IS_QLA27XX(ha) || IS_QLA28XX(ha))
#define IS_BIDI_CAPABLE(ha) \
    (IS_QLA25XX(ha) || IS_QLA2031(ha) || IS_QLA27XX(ha) || IS_QLA28XX(ha))
/* Bit 21 of fw_attributes decides the MCTP capabilities */
#define IS_MCTP_CAPABLE(ha)	(IS_QLA2031(ha) && \
				((ha)->fw_attributes_ext[0] & BIT_0))
#define QLA_ABTS_FW_ENABLED(_ha)       ((_ha)->fw_attributes_ext[0] & BIT_14)
#define QLA_SRB_NVME_LS(_sp) ((_sp)->type == SRB_NVME_LS)
#define QLA_SRB_NVME_CMD(_sp) ((_sp)->type == SRB_NVME_CMD)
#define QLA_NVME_IOS(_sp) (QLA_SRB_NVME_CMD(_sp) || QLA_SRB_NVME_LS(_sp))
#define QLA_LS_ABTS_WAIT_ENABLED(_sp) \
	(QLA_SRB_NVME_LS(_sp) && QLA_ABTS_FW_ENABLED(_sp->fcport->vha->hw))
#define QLA_CMD_ABTS_WAIT_ENABLED(_sp) \
	(QLA_SRB_NVME_CMD(_sp) && QLA_ABTS_FW_ENABLED(_sp->fcport->vha->hw))
#define QLA_ABTS_WAIT_ENABLED(_sp) \
	(QLA_NVME_IOS(_sp) && QLA_ABTS_FW_ENABLED(_sp->fcport->vha->hw))

#define IS_PI_UNINIT_CAPABLE(ha)	(IS_QLA83XX(ha) || IS_QLA27XX(ha))
#define IS_PI_IPGUARD_CAPABLE(ha)	(IS_QLA83XX(ha) || IS_QLA27XX(ha))
#define IS_PI_DIFB_DIX0_CAPABLE(ha)	(0)
#define IS_PI_SPLIT_DET_CAPABLE_HBA(ha)	(IS_QLA83XX(ha) || IS_QLA27XX(ha) || \
					IS_QLA28XX(ha))
#define IS_PI_SPLIT_DET_CAPABLE(ha)	(IS_PI_SPLIT_DET_CAPABLE_HBA(ha) && \
    (((ha)->fw_attributes_h << 16 | (ha)->fw_attributes) & BIT_22))
#define IS_ATIO_MSIX_CAPABLE(ha) (IS_QLA83XX(ha) || IS_QLA27XX(ha) || \
				IS_QLA28XX(ha))
#define IS_TGT_MODE_CAPABLE(ha)	(ha->tgt.atio_q_length)
#define IS_SHADOW_REG_CAPABLE(ha)  (IS_QLA27XX(ha) || IS_QLA28XX(ha))
#define IS_DPORT_CAPABLE(ha)  (IS_QLA83XX(ha) || IS_QLA27XX(ha) || \
				IS_QLA28XX(ha))
#define IS_FAWWN_CAPABLE(ha)	(IS_QLA83XX(ha) || IS_QLA27XX(ha) || \
				IS_QLA28XX(ha))
#define IS_EXCHG_OFFLD_CAPABLE(ha) \
	(IS_QLA81XX(ha) || IS_QLA83XX(ha) || IS_QLA27XX(ha) || IS_QLA28XX(ha))
#define IS_EXLOGIN_OFFLD_CAPABLE(ha) \
	(IS_QLA25XX(ha) || IS_QLA81XX(ha) || IS_QLA83XX(ha) || \
	 IS_QLA27XX(ha) || IS_QLA28XX(ha))
#define USE_ASYNC_SCAN(ha) (IS_QLA25XX(ha) || IS_QLA81XX(ha) ||\
	IS_QLA83XX(ha) || IS_QLA27XX(ha) || IS_QLA28XX(ha))

#define IS_ZIO_THRESHOLD_CAPABLE(ha) \
	((IS_QLA83XX(ha) || IS_QLA27XX(ha) || IS_QLA28XX(ha)) &&\
	 (ha->zio_mode == QLA_ZIO_MODE_6))

	/* HBA serial number */
	uint8_t		serial0;
	uint8_t		serial1;
	uint8_t		serial2;

	/* NVRAM configuration data */
#define MAX_NVRAM_SIZE  4096
#define VPD_OFFSET      (MAX_NVRAM_SIZE / 2)
	uint16_t	nvram_size;
	uint16_t	nvram_base;
	void		*nvram;
	uint16_t	vpd_size;
	uint16_t	vpd_base;
	void		*vpd;

	uint16_t	loop_reset_delay;
	uint8_t		retry_count;
	uint8_t		login_timeout;
	uint16_t	r_a_tov;
	int		port_down_retry_count;
	uint8_t		mbx_count;
	uint8_t		aen_mbx_count;
	atomic_t	num_pend_mbx_stage1;
	atomic_t	num_pend_mbx_stage2;
	atomic_t	num_pend_mbx_stage3;
	uint16_t	frame_payload_size;

	uint32_t	login_retry_count;
	/* SNS command interfaces. */
	ms_iocb_entry_t		*ms_iocb;
	dma_addr_t		ms_iocb_dma;
	struct ct_sns_pkt	*ct_sns;
	dma_addr_t		ct_sns_dma;
	/* SNS command interfaces for 2200. */
	struct sns_cmd_pkt	*sns_cmd;
	dma_addr_t		sns_cmd_dma;

#define SFP_DEV_SIZE    512
#define SFP_BLOCK_SIZE  64
#define SFP_RTDI_LEN	SFP_BLOCK_SIZE

	void		*sfp_data;
	dma_addr_t	sfp_data_dma;

	struct qla_flt_header *flt;
	dma_addr_t	flt_dma;

#define XGMAC_DATA_SIZE	4096
	void		*xgmac_data;
	dma_addr_t	xgmac_data_dma;

#define DCBX_TLV_DATA_SIZE 4096
	void		*dcbx_tlv;
	dma_addr_t	dcbx_tlv_dma;

	struct task_struct	*dpc_thread;
	uint8_t dpc_active;                  /* DPC routine is active */

	dma_addr_t	gid_list_dma;
	struct gid_list_info *gid_list;
	int		gid_list_info_size;

	/* Small DMA pool allocations -- maximum 256 bytes in length. */
#define DMA_POOL_SIZE   256
	struct dma_pool *s_dma_pool;

	dma_addr_t	init_cb_dma;
	init_cb_t	*init_cb;
	int		init_cb_size;
	dma_addr_t	ex_init_cb_dma;
	struct ex_init_cb_81xx *ex_init_cb;
	dma_addr_t	sf_init_cb_dma;
	struct init_sf_cb *sf_init_cb;

	void		*scm_fpin_els_buff;
	uint64_t	scm_fpin_els_buff_size;
	bool		scm_fpin_valid;
	bool		scm_fpin_payload_size;

	void		*async_pd;
	dma_addr_t	async_pd_dma;

#define ENABLE_EXTENDED_LOGIN	BIT_7

	/* Extended Logins  */
	void		*exlogin_buf;
	dma_addr_t	exlogin_buf_dma;
	uint32_t	exlogin_size;

#define ENABLE_EXCHANGE_OFFLD	BIT_2

	/* Exchange Offload */
	void		*exchoffld_buf;
	dma_addr_t	exchoffld_buf_dma;
	int		exchoffld_size;
	int 		exchoffld_count;

	/* n2n */
	struct fc_els_flogi plogi_els_payld;
#define LOGIN_TEMPLATE_SIZE (sizeof(struct fc_els_flogi) - 4)

	void            *swl;

	/* These are used by mailbox operations. */
	uint16_t mailbox_out[MAILBOX_REGISTER_COUNT];
	uint32_t mailbox_out32[MAILBOX_REGISTER_COUNT];
	uint32_t aenmb[AEN_MAILBOX_REGISTER_COUNT_FX00];

	mbx_cmd_t	*mcp;
	struct mbx_cmd_32	*mcp32;

	unsigned long	mbx_cmd_flags;
#define MBX_INTERRUPT		1
#define MBX_INTR_WAIT		2
#define MBX_UPDATE_FLASH_ACTIVE	3

	struct mutex vport_lock;        /* Virtual port synchronization */
	spinlock_t vport_slock; /* order is hardware_lock, then vport_slock */
	struct mutex mq_lock;        /* multi-queue synchronization */
	struct completion mbx_cmd_comp; /* Serialize mbx access */
	struct completion mbx_intr_comp;  /* Used for completion notification */
	struct completion dcbx_comp;	/* For set port config notification */
	struct completion lb_portup_comp; /* Used to wait for link up during
					   * loopback */
#define DCBX_COMP_TIMEOUT	20
#define LB_PORTUP_COMP_TIMEOUT	10

	int notify_dcbx_comp;
	int notify_lb_portup_comp;
	struct mutex selflogin_lock;

	/* Basic firmware related information. */
	uint16_t	fw_major_version;
	uint16_t	fw_minor_version;
	uint16_t	fw_subminor_version;
	uint16_t	fw_attributes;
	uint16_t	fw_attributes_h;
#define FW_ATTR_H_NVME_FBURST 	BIT_1
#define FW_ATTR_H_NVME		BIT_10
#define FW_ATTR_H_NVME_UPDATED  BIT_14

	/* About firmware SCM support */
#define FW_ATTR_EXT0_SCM_SUPPORTED	BIT_12
	/* Brocade fabric attached */
#define FW_ATTR_EXT0_SCM_BROCADE	0x00001000
	/* Cisco fabric attached */
#define FW_ATTR_EXT0_SCM_CISCO		0x00002000
#define FW_ATTR_EXT0_NVME2	BIT_13
#define FW_ATTR_EXT0_EDIF	BIT_5
	uint16_t	fw_attributes_ext[2];
	uint32_t	fw_memory_size;
	uint32_t	fw_transfer_size;
	uint32_t	fw_srisc_address;
#define RISC_START_ADDRESS_2100 0x1000
#define RISC_START_ADDRESS_2300 0x800
#define RISC_START_ADDRESS_2400 0x100000

	uint16_t	orig_fw_tgt_xcb_count;
	uint16_t	cur_fw_tgt_xcb_count;
	uint16_t	orig_fw_xcb_count;
	uint16_t	cur_fw_xcb_count;
	uint16_t	orig_fw_iocb_count;
	uint16_t	cur_fw_iocb_count;
	uint16_t	fw_max_fcf_count;

	uint32_t	fw_shared_ram_start;
	uint32_t	fw_shared_ram_end;
	uint32_t	fw_ddr_ram_start;
	uint32_t	fw_ddr_ram_end;

	uint16_t	fw_options[16];         /* slots: 1,2,3,10,11 */
	uint8_t		fw_seriallink_options[4];
	__le16		fw_seriallink_options24[4];

	uint8_t		serdes_version[3];
	uint8_t		mpi_version[3];
	uint32_t	mpi_capabilities;
	uint8_t		phy_version[3];
	uint8_t		pep_version[3];

	/* Firmware dump template */
	struct fwdt {
		void *template;
		ulong length;
		ulong dump_size;
	} fwdt[2];
	struct qla2xxx_fw_dump *fw_dump;
	uint32_t	fw_dump_len;
	u32		fw_dump_alloc_len;
	bool		fw_dumped;
	unsigned long	fw_dump_cap_flags;
#define RISC_PAUSE_CMPL		0
#define DMA_SHUTDOWN_CMPL	1
#define ISP_RESET_CMPL		2
#define RISC_RDY_AFT_RESET	3
#define RISC_SRAM_DUMP_CMPL	4
#define RISC_EXT_MEM_DUMP_CMPL	5
#define ISP_MBX_RDY		6
#define ISP_SOFT_RESET_CMPL	7
	int		fw_dump_reading;
	void		*mpi_fw_dump;
	u32		mpi_fw_dump_len;
	unsigned int	mpi_fw_dump_reading:1;
	unsigned int	mpi_fw_dumped:1;
	int		prev_minidump_failed;
	dma_addr_t	eft_dma;
	void		*eft;
/* Current size of mctp dump is 0x086064 bytes */
#define MCTP_DUMP_SIZE  0x086064
	dma_addr_t	mctp_dump_dma;
	void		*mctp_dump;
	int		mctp_dumped;
	int		mctp_dump_reading;
	uint32_t	chain_offset;
	struct dentry *dfs_dir;
	struct dentry *dfs_fce;
	struct dentry *dfs_tgt_counters;
	struct dentry *dfs_fw_resource_cnt;

	dma_addr_t	fce_dma;
	void		*fce;
	uint32_t	fce_bufs;
	uint16_t	fce_mb[8];
	uint64_t	fce_wr, fce_rd;
	struct mutex	fce_mutex;

	uint32_t	pci_attr;
	uint16_t	chip_revision;

	uint16_t	product_id[4];

	uint8_t		model_number[16+1];
	char		model_desc[80];
	uint8_t		adapter_id[16+1];

	/* Option ROM information. */
	char		*optrom_buffer;
	uint32_t	optrom_size;
	int		optrom_state;
#define QLA_SWAITING	0
#define QLA_SREADING	1
#define QLA_SWRITING	2
	uint32_t	optrom_region_start;
	uint32_t	optrom_region_size;
	struct mutex	optrom_mutex;

/* PCI expansion ROM image information. */
#define ROM_CODE_TYPE_BIOS	0
#define ROM_CODE_TYPE_FCODE	1
#define ROM_CODE_TYPE_EFI	3
	uint8_t 	bios_revision[2];
	uint8_t 	efi_revision[2];
	uint8_t 	fcode_revision[16];
	uint32_t	fw_revision[4];

	uint32_t	gold_fw_version[4];

	/* Offsets for flash/nvram access (set to ~0 if not used). */
	uint32_t	flash_conf_off;
	uint32_t	flash_data_off;
	uint32_t	nvram_conf_off;
	uint32_t	nvram_data_off;

	uint32_t	fdt_wrt_disable;
	uint32_t	fdt_wrt_enable;
	uint32_t	fdt_erase_cmd;
	uint32_t	fdt_block_size;
	uint32_t	fdt_unprotect_sec_cmd;
	uint32_t	fdt_protect_sec_cmd;
	uint32_t	fdt_wrt_sts_reg_cmd;

	struct {
		uint32_t	flt_region_flt;
		uint32_t	flt_region_fdt;
		uint32_t	flt_region_boot;
		uint32_t	flt_region_boot_sec;
		uint32_t	flt_region_fw;
		uint32_t	flt_region_fw_sec;
		uint32_t	flt_region_vpd_nvram;
		uint32_t	flt_region_vpd_nvram_sec;
		uint32_t	flt_region_vpd;
		uint32_t	flt_region_vpd_sec;
		uint32_t	flt_region_nvram;
		uint32_t	flt_region_nvram_sec;
		uint32_t	flt_region_npiv_conf;
		uint32_t	flt_region_gold_fw;
		uint32_t	flt_region_fcp_prio;
		uint32_t	flt_region_bootload;
		uint32_t	flt_region_img_status_pri;
		uint32_t	flt_region_img_status_sec;
		uint32_t	flt_region_aux_img_status_pri;
		uint32_t	flt_region_aux_img_status_sec;
	};
	uint8_t         active_image;

	/* Needed for BEACON */
	uint16_t        beacon_blink_led;
	uint8_t         beacon_color_state;
#define QLA_LED_GRN_ON		0x01
#define QLA_LED_YLW_ON		0x02
#define QLA_LED_ABR_ON		0x04
#define QLA_LED_ALL_ON		0x07	/* yellow, green, amber. */
					/* ISP2322: red, green, amber. */
	uint16_t        zio_mode;
	uint16_t        zio_timer;

	struct qla_msix_entry *msix_entries;

	struct list_head        vp_list;        /* list of VP */
	unsigned long   vp_idx_map[(MAX_MULTI_ID_FABRIC / 8) /
			sizeof(unsigned long)];
	uint16_t        num_vhosts;     /* number of vports created */
	uint16_t        num_vsans;      /* number of vsan created */
	uint16_t        max_npiv_vports;        /* 63 or 125 per topoloty */
	int             cur_vport_count;

	struct qla_chip_state_84xx *cs84xx;
	struct isp_operations *isp_ops;
	struct workqueue_struct *wq;
	struct work_struct heartbeat_work;
	struct qlfc_fw fw_buf;

	/* FCP_CMND priority support */
	struct qla_fcp_prio_cfg *fcp_prio_cfg;

	struct dma_pool *dl_dma_pool;
#define DSD_LIST_DMA_POOL_SIZE  512

	struct dma_pool *fcp_cmnd_dma_pool;
	mempool_t       *ctx_mempool;
#define FCP_CMND_DMA_POOL_SIZE 512

	void __iomem	*nx_pcibase;		/* Base I/O address */
	void __iomem	*nxdb_rd_ptr;		/* Doorbell read pointer */
	void __iomem	*nxdb_wr_ptr;		/* Door bell write pointer */

	uint32_t	crb_win;
	uint32_t	curr_window;
	uint32_t	ddr_mn_window;
	unsigned long	mn_win_crb;
	unsigned long	ms_win_crb;
	int		qdr_sn_window;
	uint32_t	fcoe_dev_init_timeout;
	uint32_t	fcoe_reset_timeout;
	rwlock_t	hw_lock;
	uint16_t	portnum;		/* port number */
	int		link_width;
	struct fw_blob	*hablob;
	struct qla82xx_legacy_intr_set nx_legacy_intr;

	uint16_t	gbl_dsd_inuse;
	uint16_t	gbl_dsd_avail;
	struct list_head gbl_dsd_list;
#define NUM_DSD_CHAIN 4096

	uint8_t fw_type;
	uint32_t file_prd_off;	/* File firmware product offset */

	uint32_t	md_template_size;
	void		*md_tmplt_hdr;
	dma_addr_t      md_tmplt_hdr_dma;
	void            *md_dump;
	uint32_t	md_dump_size;

	void		*loop_id_map;

	/* QLA83XX IDC specific fields */
	uint32_t	idc_audit_ts;
	uint32_t	idc_extend_tmo;

	/* DPC low-priority workqueue */
	struct workqueue_struct *dpc_lp_wq;
	struct work_struct idc_aen;
	/* DPC high-priority workqueue */
	struct workqueue_struct *dpc_hp_wq;
	struct work_struct nic_core_reset;
	struct work_struct idc_state_handler;
	struct work_struct nic_core_unrecoverable;
	struct work_struct board_disable;

	struct mr_data_fx00 mr;
	uint32_t chip_reset;

	struct qlt_hw_data tgt;
	int	allow_cna_fw_dump;
	uint32_t fw_ability_mask;
	uint16_t min_supported_speed;
	uint16_t max_supported_speed;

	/* DMA pool for the DIF bundling buffers */
	struct dma_pool *dif_bundl_pool;
	#define DIF_BUNDLING_DMA_POOL_SIZE  1024
	struct {
		struct {
			struct list_head head;
			uint count;
		} good;
		struct {
			struct list_head head;
			uint count;
		} unusable;
	} pool;

	unsigned long long dif_bundle_crossed_pages;
	unsigned long long dif_bundle_reads;
	unsigned long long dif_bundle_writes;
	unsigned long long dif_bundle_kallocs;
	unsigned long long dif_bundle_dma_allocs;

	atomic_t        nvme_active_aen_cnt;
	uint16_t        nvme_last_rptd_aen;             /* Last recorded aen count */

	uint8_t fc4_type_priority;

	atomic_t zio_threshold;
	uint16_t last_zio_threshold;

#define DEFAULT_ZIO_THRESHOLD 5

	struct qla_hw_data_stat stat;
	pci_error_state_t pci_error_state;
<<<<<<< HEAD
	u64 prev_cmd_cnt;
=======
>>>>>>> df0cc57e
	struct dma_pool *purex_dma_pool;
	struct btree_head32 host_map;

#define EDIF_NUM_SA_INDEX	512
#define EDIF_TX_SA_INDEX_BASE	EDIF_NUM_SA_INDEX
	void *edif_rx_sa_id_map;
	void *edif_tx_sa_id_map;
	spinlock_t sadb_fp_lock;

	struct list_head sadb_tx_index_list;
	struct list_head sadb_rx_index_list;
	spinlock_t sadb_lock;	/* protects list */
	struct els_reject elsrej;
	u8 edif_post_stop_cnt_down;
};

#define RX_ELS_SIZE (roundup(sizeof(struct enode) + ELS_MAX_PAYLOAD, SMP_CACHE_BYTES))

struct active_regions {
	uint8_t global;
	struct {
		uint8_t board_config;
		uint8_t vpd_nvram;
		uint8_t npiv_config_0_1;
		uint8_t npiv_config_2_3;
	} aux;
};

#define FW_ABILITY_MAX_SPEED_MASK	0xFUL
#define FW_ABILITY_MAX_SPEED_16G	0x0
#define FW_ABILITY_MAX_SPEED_32G	0x1
#define FW_ABILITY_MAX_SPEED(ha)	\
	(ha->fw_ability_mask & FW_ABILITY_MAX_SPEED_MASK)

#define QLA_GET_DATA_RATE	0
#define QLA_SET_DATA_RATE_NOLR	1
#define QLA_SET_DATA_RATE_LR	2 /* Set speed and initiate LR */

#define QLA_DEFAULT_PAYLOAD_SIZE	64
/*
 * This item might be allocated with a size > sizeof(struct purex_item).
 * The "size" variable gives the size of the payload (which
 * is variable) starting at "iocb".
 */
struct purex_item {
	struct list_head list;
	struct scsi_qla_host *vha;
	void (*process_item)(struct scsi_qla_host *vha,
			     struct purex_item *pkt);
	atomic_t in_use;
	uint16_t size;
	struct {
		uint8_t iocb[64];
	} iocb;
};

#include "qla_edif.h"

#define SCM_FLAG_RDF_REJECT		0x00
#define SCM_FLAG_RDF_COMPLETED		0x01

#define QLA_CON_PRIMITIVE_RECEIVED	0x1
#define QLA_CONGESTION_ARB_WARNING	0x1
#define QLA_CONGESTION_ARB_ALARM	0X2

/*
 * Qlogic scsi host structure
 */
typedef struct scsi_qla_host {
	struct list_head list;
	struct list_head vp_fcports;	/* list of fcports */
	struct list_head work_list;
	spinlock_t work_lock;
	struct work_struct iocb_work;

	/* Commonly used flags and state information. */
	struct Scsi_Host *host;
	unsigned long	host_no;
	uint8_t		host_str[16];

	volatile struct {
		uint32_t	init_done		:1;
		uint32_t	online			:1;
		uint32_t	reset_active		:1;

		uint32_t	management_server_logged_in :1;
		uint32_t	process_response_queue	:1;
		uint32_t	difdix_supported:1;
		uint32_t	delete_progress:1;

		uint32_t	fw_tgt_reported:1;
		uint32_t	bbcr_enable:1;
		uint32_t	qpairs_available:1;
		uint32_t	qpairs_req_created:1;
		uint32_t	qpairs_rsp_created:1;
		uint32_t	nvme_enabled:1;
		uint32_t        nvme_first_burst:1;
		uint32_t        nvme2_enabled:1;
	} flags;

	atomic_t	loop_state;
#define LOOP_TIMEOUT	1
#define LOOP_DOWN	2
#define LOOP_UP		3
#define LOOP_UPDATE	4
#define LOOP_READY	5
#define LOOP_DEAD	6

	unsigned long   relogin_jif;
	unsigned long   dpc_flags;
#define RESET_MARKER_NEEDED	0	/* Send marker to ISP. */
#define RESET_ACTIVE		1
#define ISP_ABORT_NEEDED	2	/* Initiate ISP abort. */
#define ABORT_ISP_ACTIVE	3	/* ISP abort in progress. */
#define LOOP_RESYNC_NEEDED	4	/* Device Resync needed. */
#define LOOP_RESYNC_ACTIVE	5
#define LOCAL_LOOP_UPDATE	6	/* Perform a local loop update. */
#define RSCN_UPDATE		7	/* Perform an RSCN update. */
#define RELOGIN_NEEDED		8
#define REGISTER_FC4_NEEDED	9	/* SNS FC4 registration required. */
#define ISP_ABORT_RETRY		10	/* ISP aborted. */
#define BEACON_BLINK_NEEDED	11
#define REGISTER_FDMI_NEEDED	12
#define FCPORT_UPDATE_NEEDED	13
#define VP_DPC_NEEDED		14	/* wake up for VP dpc handling */
#define UNLOADING		15
#define NPIV_CONFIG_NEEDED	16
#define ISP_UNRECOVERABLE	17
#define FCOE_CTX_RESET_NEEDED	18	/* Initiate FCoE context reset */
#define MPI_RESET_NEEDED	19	/* Initiate MPI FW reset */
#define ISP_QUIESCE_NEEDED	20	/* Driver need some quiescence */
#define N2N_LINK_RESET		21
#define PORT_UPDATE_NEEDED	22
#define FX00_RESET_RECOVERY	23
#define FX00_TARGET_SCAN	24
#define FX00_CRITEMP_RECOVERY	25
#define FX00_HOST_INFO_RESEND	26
#define QPAIR_ONLINE_CHECK_NEEDED	27
#define DO_EEH_RECOVERY		28
#define DETECT_SFP_CHANGE	29
#define N2N_LOGIN_NEEDED	30
#define IOCB_WORK_ACTIVE	31
#define SET_ZIO_THRESHOLD_NEEDED 32
#define ISP_ABORT_TO_ROM	33
#define VPORT_DELETE		34
#define HEARTBEAT_CHK		38

#define PROCESS_PUREX_IOCB	63

	unsigned long	pci_flags;
#define PFLG_DISCONNECTED	0	/* PCI device removed */
#define PFLG_DRIVER_REMOVING	1	/* PCI driver .remove */
#define PFLG_DRIVER_PROBING	2	/* PCI driver .probe */

	uint32_t	device_flags;
#define SWITCH_FOUND		BIT_0
#define DFLG_NO_CABLE		BIT_1
#define DFLG_DEV_FAILED		BIT_5

	/* ISP configuration data. */
	uint16_t	loop_id;		/* Host adapter loop id */
	uint16_t        self_login_loop_id;     /* host adapter loop id
						 * get it on self login
						 */
	fc_port_t       bidir_fcport;		/* fcport used for bidir cmnds
						 * no need of allocating it for
						 * each command
						 */

	port_id_t	d_id;			/* Host adapter port id */
	uint8_t		marker_needed;
	uint16_t	mgmt_svr_loop_id;



	/* Timeout timers. */
	uint8_t         loop_down_abort_time;    /* port down timer */
	atomic_t        loop_down_timer;         /* loop down timer */
	uint8_t         link_down_timeout;       /* link down timeout */

	uint32_t        timer_active;
	struct timer_list        timer;

	uint8_t		node_name[WWN_SIZE];
	uint8_t		port_name[WWN_SIZE];
	uint8_t		fabric_node_name[WWN_SIZE];
	uint8_t		fabric_port_name[WWN_SIZE];

	struct		nvme_fc_local_port *nvme_local_port;
	struct completion nvme_del_done;

	uint16_t	fcoe_vlan_id;
	uint16_t	fcoe_fcf_idx;
	uint8_t		fcoe_vn_port_mac[6];

	/* list of commands waiting on workqueue */
	struct list_head	qla_cmd_list;
	struct list_head	qla_sess_op_cmd_list;
	struct list_head	unknown_atio_list;
	spinlock_t		cmd_list_lock;
	struct delayed_work	unknown_atio_work;

	/* Counter to detect races between ELS and RSCN events */
	atomic_t		generation_tick;
	/* Time when global fcport update has been scheduled */
	int			total_fcport_update_gen;
	/* List of pending LOGOs, protected by tgt_mutex */
	struct list_head	logo_list;
	/* List of pending PLOGI acks, protected by hw lock */
	struct list_head	plogi_ack_list;

	struct list_head	qp_list;

	uint32_t	vp_abort_cnt;

	struct fc_vport	*fc_vport;	/* holds fc_vport * for each vport */
	uint16_t        vp_idx;		/* vport ID */
	struct qla_qpair *qpair;	/* base qpair */

	unsigned long		vp_flags;
#define VP_IDX_ACQUIRED		0	/* bit no 0 */
#define VP_CREATE_NEEDED	1
#define VP_BIND_NEEDED		2
#define VP_DELETE_NEEDED	3
#define VP_SCR_NEEDED		4	/* State Change Request registration */
#define VP_CONFIG_OK		5	/* Flag to cfg VP, if FW is ready */
	atomic_t 		vp_state;
#define VP_OFFLINE		0
#define VP_ACTIVE		1
#define VP_FAILED		2
// #define VP_DISABLE		3
	uint16_t 	vp_err_state;
	uint16_t	vp_prev_err_state;
#define VP_ERR_UNKWN		0
#define VP_ERR_PORTDWN		1
#define VP_ERR_FAB_UNSUPPORTED	2
#define VP_ERR_FAB_NORESOURCES	3
#define VP_ERR_FAB_LOGOUT	4
#define VP_ERR_ADAP_NORESOURCES	5
	struct qla_hw_data *hw;
	struct scsi_qlt_host vha_tgt;
	struct req_que *req;
	int		fw_heartbeat_counter;
	int		seconds_since_last_heartbeat;
	struct fc_host_statistics fc_host_stat;
	struct qla_statistics qla_stats;
	struct bidi_statistics bidi_stats;
	atomic_t	vref_count;
	struct qla8044_reset_template reset_tmplt;
	uint16_t	bbcr;

	uint16_t u_ql2xexchoffld;
	uint16_t u_ql2xiniexchg;
	uint16_t qlini_mode;
	uint16_t ql2xexchoffld;
	uint16_t ql2xiniexchg;

	struct dentry *dfs_rport_root;

	struct purex_list {
		struct list_head head;
		spinlock_t lock;
	} purex_list;
	struct purex_item default_item;

	struct name_list_extended gnl;
	/* Count of active session/fcport */
	int fcport_count;
	wait_queue_head_t fcport_waitQ;
	wait_queue_head_t vref_waitq;
	uint8_t min_supported_speed;
	uint8_t n2n_node_name[WWN_SIZE];
	uint8_t n2n_port_name[WWN_SIZE];
	uint16_t	n2n_id;
	__le16 dport_data[4];
	struct list_head gpnid_list;
	struct fab_scan scan;
	uint8_t	scm_fabric_connection_flags;

	unsigned int irq_offset;

	u64 hw_err_cnt;
	u64 interface_err_cnt;
	u64 cmd_timeout_cnt;
	u64 reset_cmd_err_cnt;
	u64 link_down_time;
	u64 short_link_down_cnt;
	struct edif_dbell e_dbell;
	struct pur_core pur_cinfo;
} scsi_qla_host_t;

struct qla27xx_image_status {
	uint8_t image_status_mask;
	__le16	generation;
	uint8_t ver_major;
	uint8_t ver_minor;
	uint8_t bitmap;		/* 28xx only */
	uint8_t reserved[2];
	__le32	checksum;
	__le32	signature;
} __packed;

/* 28xx aux image status bimap values */
#define QLA28XX_AUX_IMG_BOARD_CONFIG		BIT_0
#define QLA28XX_AUX_IMG_VPD_NVRAM		BIT_1
#define QLA28XX_AUX_IMG_NPIV_CONFIG_0_1		BIT_2
#define QLA28XX_AUX_IMG_NPIV_CONFIG_2_3		BIT_3

#define SET_VP_IDX	1
#define SET_AL_PA	2
#define RESET_VP_IDX	3
#define RESET_AL_PA	4
struct qla_tgt_vp_map {
	uint8_t	idx;
	scsi_qla_host_t *vha;
};

struct qla2_sgx {
	dma_addr_t		dma_addr;	/* OUT */
	uint32_t		dma_len;	/* OUT */

	uint32_t		tot_bytes;	/* IN */
	struct scatterlist	*cur_sg;	/* IN */

	/* for book keeping, bzero on initial invocation */
	uint32_t		bytes_consumed;
	uint32_t		num_bytes;
	uint32_t		tot_partial;

	/* for debugging */
	uint32_t		num_sg;
	srb_t			*sp;
};

#define QLA_FW_STARTED(_ha) {			\
	int i;					\
	_ha->flags.fw_started = 1;		\
	_ha->base_qpair->fw_started = 1;	\
	for (i = 0; i < _ha->max_qpairs; i++) {	\
	if (_ha->queue_pair_map[i])	\
	_ha->queue_pair_map[i]->fw_started = 1;	\
	}					\
}

#define QLA_FW_STOPPED(_ha) {			\
	int i;					\
	_ha->flags.fw_started = 0;		\
	_ha->base_qpair->fw_started = 0;	\
	for (i = 0; i < _ha->max_qpairs; i++) {	\
	if (_ha->queue_pair_map[i])	\
	_ha->queue_pair_map[i]->fw_started = 0;	\
	}					\
}


#define SFUB_CHECKSUM_SIZE	4

struct secure_flash_update_block {
	uint32_t	block_info;
	uint32_t	signature_lo;
	uint32_t	signature_hi;
	uint32_t	signature_upper[0x3e];
};

struct secure_flash_update_block_pk {
	uint32_t	block_info;
	uint32_t	signature_lo;
	uint32_t	signature_hi;
	uint32_t	signature_upper[0x3e];
	uint32_t	public_key[0x41];
};

/*
 * Macros to help code, maintain, etc.
 */
#define LOOP_TRANSITION(ha) \
	(test_bit(ISP_ABORT_NEEDED, &ha->dpc_flags) || \
	 test_bit(LOOP_RESYNC_NEEDED, &ha->dpc_flags) || \
	 atomic_read(&ha->loop_state) == LOOP_DOWN)

#define STATE_TRANSITION(ha) \
		(test_bit(ISP_ABORT_NEEDED, &ha->dpc_flags) || \
			 test_bit(LOOP_RESYNC_NEEDED, &ha->dpc_flags))

#define QLA_VHA_MARK_BUSY(__vha, __bail) do {		\
	atomic_inc(&__vha->vref_count);			\
	mb();						\
	if (__vha->flags.delete_progress) {		\
		atomic_dec(&__vha->vref_count);		\
		wake_up(&__vha->vref_waitq);		\
		__bail = 1;				\
	} else {					\
		__bail = 0;				\
	}						\
} while (0)

#define QLA_VHA_MARK_NOT_BUSY(__vha) do {		\
	atomic_dec(&__vha->vref_count);			\
	wake_up(&__vha->vref_waitq);			\
} while (0)						\

#define QLA_QPAIR_MARK_BUSY(__qpair, __bail) do {	\
	atomic_inc(&__qpair->ref_count);		\
	mb();						\
	if (__qpair->delete_in_progress) {		\
		atomic_dec(&__qpair->ref_count);	\
		__bail = 1;				\
	} else {					\
	       __bail = 0;				\
	}						\
} while (0)

#define QLA_QPAIR_MARK_NOT_BUSY(__qpair)		\
	atomic_dec(&__qpair->ref_count)

#define QLA_ENA_CONF(_ha) {\
    int i;\
    _ha->base_qpair->enable_explicit_conf = 1;	\
    for (i = 0; i < _ha->max_qpairs; i++) {	\
	if (_ha->queue_pair_map[i])		\
	    _ha->queue_pair_map[i]->enable_explicit_conf = 1; \
    }						\
}

#define QLA_DIS_CONF(_ha) {\
    int i;\
    _ha->base_qpair->enable_explicit_conf = 0;	\
    for (i = 0; i < _ha->max_qpairs; i++) {	\
	if (_ha->queue_pair_map[i])		\
	    _ha->queue_pair_map[i]->enable_explicit_conf = 0; \
    }						\
}

/*
 * qla2x00 local function return status codes
 */
#define MBS_MASK		0x3fff

#define QLA_SUCCESS		(MBS_COMMAND_COMPLETE & MBS_MASK)
#define QLA_INVALID_COMMAND	(MBS_INVALID_COMMAND & MBS_MASK)
#define QLA_INTERFACE_ERROR	(MBS_HOST_INTERFACE_ERROR & MBS_MASK)
#define QLA_TEST_FAILED		(MBS_TEST_FAILED & MBS_MASK)
#define QLA_COMMAND_ERROR	(MBS_COMMAND_ERROR & MBS_MASK)
#define QLA_PARAMETER_ERROR	(MBS_COMMAND_PARAMETER_ERROR & MBS_MASK)
#define QLA_PORT_ID_USED	(MBS_PORT_ID_USED & MBS_MASK)
#define QLA_LOOP_ID_USED	(MBS_LOOP_ID_USED & MBS_MASK)
#define QLA_ALL_IDS_IN_USE	(MBS_ALL_IDS_IN_USE & MBS_MASK)
#define QLA_NOT_LOGGED_IN	(MBS_NOT_LOGGED_IN & MBS_MASK)

#define QLA_FUNCTION_TIMEOUT		0x100
#define QLA_FUNCTION_PARAMETER_ERROR	0x101
#define QLA_FUNCTION_FAILED		0x102
#define QLA_MEMORY_ALLOC_FAILED		0x103
#define QLA_LOCK_TIMEOUT		0x104
#define QLA_ABORTED			0x105
#define QLA_SUSPENDED			0x106
#define QLA_BUSY			0x107
#define QLA_ALREADY_REGISTERED		0x109
#define QLA_OS_TIMER_EXPIRED		0x10a
#define QLA_ERR_NO_QPAIR		0x10b
#define QLA_ERR_NOT_FOUND		0x10c
#define QLA_ERR_FROM_FW			0x10d

#define NVRAM_DELAY()		udelay(10)

/*
 * Flash support definitions
 */
#define OPTROM_SIZE_2300	0x20000
#define OPTROM_SIZE_2322	0x100000
#define OPTROM_SIZE_24XX	0x100000
#define OPTROM_SIZE_25XX	0x200000
#define OPTROM_SIZE_81XX	0x400000
#define OPTROM_SIZE_82XX	0x800000
#define OPTROM_SIZE_83XX	0x1000000
#define OPTROM_SIZE_28XX	0x2000000

#define OPTROM_BURST_SIZE	0x1000
#define OPTROM_BURST_DWORDS	(OPTROM_BURST_SIZE / 4)

#define	QLA_DSDS_PER_IOCB	37

#define CMD_SP(Cmnd)		((Cmnd)->SCp.ptr)

#define QLA_SG_ALL	1024

enum nexus_wait_type {
	WAIT_HOST = 0,
	WAIT_TARGET,
	WAIT_LUN,
};

#define INVALID_EDIF_SA_INDEX	0xffff
#define RX_DELETE_NO_EDIF_SA_INDEX	0xfffe

#define QLA_SKIP_HANDLE QLA_TGT_SKIP_HANDLE

/* edif hash element */
struct edif_list_entry {
	uint16_t handle;			/* nport_handle */
	uint32_t update_sa_index;
	uint32_t delete_sa_index;
	uint32_t count;				/* counter for filtering sa_index */
#define EDIF_ENTRY_FLAGS_CLEANUP	0x01	/* this index is being cleaned up */
	uint32_t flags;				/* used by sadb cleanup code */
	fc_port_t *fcport;			/* needed by rx delay timer function */
	struct timer_list timer;		/* rx delay timer */
	struct list_head next;
};

#define EDIF_TX_INDX_BASE 512
#define EDIF_RX_INDX_BASE 0
#define EDIF_RX_DELETE_FILTER_COUNT 3	/* delay queuing rx delete until this many */

/* entry in the sa_index free pool */

struct sa_index_pair {
	uint16_t sa_index;
	uint32_t spi;
};

/* edif sa_index data structure */
struct edif_sa_index_entry {
	struct sa_index_pair sa_pair[2];
	fc_port_t *fcport;
	uint16_t handle;
	struct list_head next;
};

/* Refer to SNIA SFF 8247 */
struct sff_8247_a0 {
	u8 txid;	/* transceiver id */
	u8 ext_txid;
	u8 connector;
	/* compliance code */
	u8 eth_infi_cc3;	/* ethernet, inifiband */
	u8 sonet_cc4[2];
	u8 eth_cc6;
	/* link length */
#define FC_LL_VL BIT_7	/* very long */
#define FC_LL_S  BIT_6	/* Short */
#define FC_LL_I  BIT_5	/* Intermidiate*/
#define FC_LL_L  BIT_4	/* Long */
#define FC_LL_M  BIT_3	/* Medium */
#define FC_LL_SA BIT_2	/* ShortWave laser */
#define FC_LL_LC BIT_1	/* LongWave laser */
#define FC_LL_EL BIT_0	/* Electrical inter enclosure */
	u8 fc_ll_cc7;
	/* FC technology */
#define FC_TEC_EL BIT_7	/* Electrical inter enclosure */
#define FC_TEC_SN BIT_6	/* short wave w/o OFC */
#define FC_TEC_SL BIT_5	/* short wave with OFC */
#define FC_TEC_LL BIT_4	/* Longwave Laser */
#define FC_TEC_ACT BIT_3	/* Active cable */
#define FC_TEC_PAS BIT_2	/* Passive cable */
	u8 fc_tec_cc8;
	/* Transmission Media */
#define FC_MED_TW BIT_7	/* Twin Ax */
#define FC_MED_TP BIT_6	/* Twited Pair */
#define FC_MED_MI BIT_5	/* Min Coax */
#define FC_MED_TV BIT_4	/* Video Coax */
#define FC_MED_M6 BIT_3	/* Multimode, 62.5um */
#define FC_MED_M5 BIT_2	/* Multimode, 50um */
#define FC_MED_SM BIT_0	/* Single Mode */
	u8 fc_med_cc9;
	/* speed FC_SP_12: 12*100M = 1200 MB/s */
#define FC_SP_12 BIT_7
#define FC_SP_8  BIT_6
#define FC_SP_16 BIT_5
#define FC_SP_4  BIT_4
#define FC_SP_32 BIT_3
#define FC_SP_2  BIT_2
#define FC_SP_1  BIT_0
	u8 fc_sp_cc10;
	u8 encode;
	u8 bitrate;
	u8 rate_id;
	u8 length_km;		/* offset 14/eh */
	u8 length_100m;
	u8 length_50um_10m;
	u8 length_62um_10m;
	u8 length_om4_10m;
	u8 length_om3_10m;
#define SFF_VEN_NAME_LEN 16
	u8 vendor_name[SFF_VEN_NAME_LEN];	/* offset 20/14h */
	u8 tx_compat;
	u8 vendor_oui[3];
#define SFF_PART_NAME_LEN 16
	u8 vendor_pn[SFF_PART_NAME_LEN];	/* part number */
	u8 vendor_rev[4];
	u8 wavelength[2];
	u8 resv;
	u8 cc_base;
	u8 options[2];	/* offset 64 */
	u8 br_max;
	u8 br_min;
	u8 vendor_sn[16];
	u8 date_code[8];
	u8 diag;
	u8 enh_options;
	u8 sff_revision;
	u8 cc_ext;
	u8 vendor_specific[32];
	u8 resv2[128];
};

/* BPM -- Buffer Plus Management support. */
#define IS_BPM_CAPABLE(ha) \
	(IS_QLA25XX(ha) || IS_QLA81XX(ha) || IS_QLA83XX(ha) || \
	 IS_QLA27XX(ha) || IS_QLA28XX(ha))
#define IS_BPM_RANGE_CAPABLE(ha) \
	(IS_QLA83XX(ha) || IS_QLA27XX(ha) || IS_QLA28XX(ha))
#define IS_BPM_ENABLED(vha) \
	(ql2xautodetectsfp && !vha->vp_idx && IS_BPM_CAPABLE(vha->hw))

#define FLASH_SEMAPHORE_REGISTER_ADDR   0x00101016

#define USER_CTRL_IRQ(_ha) (ql2xuctrlirq && QLA_TGT_MODE_ENABLED() && \
	(IS_QLA27XX(_ha) || IS_QLA28XX(_ha) || IS_QLA83XX(_ha)))

#define SAVE_TOPO(_ha) { \
	if (_ha->current_topology)				\
		_ha->prev_topology = _ha->current_topology;     \
}

#define N2N_TOPO(ha) \
	((ha->prev_topology == ISP_CFG_N && !ha->current_topology) || \
	 ha->current_topology == ISP_CFG_N || \
	 !ha->current_topology)

#define QLA_N2N_WAIT_TIME	5 /* 2 * ra_tov(n2n) + 1 */

#define NVME_TYPE(fcport) \
	(fcport->fc4_type & FS_FC4TYPE_NVME) \

#define FCP_TYPE(fcport) \
	(fcport->fc4_type & FS_FC4TYPE_FCP) \

#define NVME_ONLY_TARGET(fcport) \
	(NVME_TYPE(fcport) && !FCP_TYPE(fcport))  \

#define NVME_FCP_TARGET(fcport) \
	(FCP_TYPE(fcport) && NVME_TYPE(fcport)) \

#define NVME_PRIORITY(ha, fcport) \
	(NVME_FCP_TARGET(fcport) && \
	 (ha->fc4_type_priority == FC4_PRIORITY_NVME))

#define NVME_TARGET(ha, fcport) \
	(fcport->do_prli_nvme || \
	NVME_ONLY_TARGET(fcport)) \

#define PRLI_PHASE(_cls) \
	((_cls == DSC_LS_PRLI_PEND) || (_cls == DSC_LS_PRLI_COMP))

enum ql_vnd_host_stat_action {
	QLA_STOP = 0,
	QLA_START,
	QLA_CLEAR,
};

struct ql_vnd_mng_host_stats_param {
	u32 stat_type;
	enum ql_vnd_host_stat_action action;
} __packed;

struct ql_vnd_mng_host_stats_resp {
	u32 status;
} __packed;

struct ql_vnd_stats_param {
	u32 stat_type;
} __packed;

struct ql_vnd_tgt_stats_param {
	s32 tgt_id;
	u32 stat_type;
} __packed;

enum ql_vnd_host_port_action {
	QLA_ENABLE = 0,
	QLA_DISABLE,
};

struct ql_vnd_mng_host_port_param {
	enum ql_vnd_host_port_action action;
} __packed;

struct ql_vnd_mng_host_port_resp {
	u32 status;
} __packed;

struct ql_vnd_stat_entry {
	u32 stat_type;	/* Failure type */
	u32 tgt_num;	/* Target Num */
	u64 cnt;	/* Counter value */
} __packed;

struct ql_vnd_stats {
	u64 entry_count; /* Num of entries */
	u64 rservd;
	struct ql_vnd_stat_entry entry[0]; /* Place holder of entries */
} __packed;

struct ql_vnd_host_stats_resp {
	u32 status;
	struct ql_vnd_stats stats;
} __packed;

struct ql_vnd_tgt_stats_resp {
	u32 status;
	struct ql_vnd_stats stats;
} __packed;

#include "qla_target.h"
#include "qla_gbl.h"
#include "qla_dbg.h"
#include "qla_inline.h"
#endif<|MERGE_RESOLUTION|>--- conflicted
+++ resolved
@@ -639,15 +639,9 @@
 	u8 els_opcode;
 	u8 vp_idx;
 	__le16 nport_handle;
-<<<<<<< HEAD
-	u16 control_flags;
-	__le32 rx_xchg_address;
-	port_id_t did;
-=======
 	u16 control_flags, ox_id;
 	__le32 rx_xchg_address;
 	port_id_t did, sid;
->>>>>>> df0cc57e
 	u32 tx_len, tx_byte_count, rx_len, rx_byte_count;
 	dma_addr_t tx_addr, rx_addr;
 
@@ -3756,10 +3750,7 @@
 	struct qla_fw_resources fwres ____cacheline_aligned;
 	u32	cmd_cnt;
 	u32	cmd_completion_cnt;
-<<<<<<< HEAD
-=======
 	u32	prev_completion_cnt;
->>>>>>> df0cc57e
 };
 
 /* Place holder for FW buffer parameters */
@@ -4719,10 +4710,6 @@
 
 	struct qla_hw_data_stat stat;
 	pci_error_state_t pci_error_state;
-<<<<<<< HEAD
-	u64 prev_cmd_cnt;
-=======
->>>>>>> df0cc57e
 	struct dma_pool *purex_dma_pool;
 	struct btree_head32 host_map;
 
@@ -4868,7 +4855,6 @@
 #define SET_ZIO_THRESHOLD_NEEDED 32
 #define ISP_ABORT_TO_ROM	33
 #define VPORT_DELETE		34
-#define HEARTBEAT_CHK		38
 
 #define PROCESS_PUREX_IOCB	63
 
