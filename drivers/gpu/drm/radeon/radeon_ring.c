--- conflicted
+++ resolved
@@ -784,11 +784,8 @@
 	}
 	seq_printf(m, "driver's copy of the wptr: 0x%08x [%5d]\n", ring->wptr, ring->wptr);
 	seq_printf(m, "driver's copy of the rptr: 0x%08x [%5d]\n", ring->rptr, ring->rptr);
-<<<<<<< HEAD
-=======
 	seq_printf(m, "last semaphore signal addr : 0x%016llx\n", ring->last_semaphore_signal_addr);
 	seq_printf(m, "last semaphore wait addr   : 0x%016llx\n", ring->last_semaphore_wait_addr);
->>>>>>> fc16e884
 	seq_printf(m, "%u free dwords in ring\n", ring->ring_free_dw);
 	seq_printf(m, "%u dwords in ring\n", count);
 	/* print 8 dw before current rptr as often it's the last executed
